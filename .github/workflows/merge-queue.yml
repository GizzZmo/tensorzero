name: Merge Queue Checks

on:
  merge_group:
env:
  ANTHROPIC_API_KEY: ${{ secrets.ANTHROPIC_API_KEY }} # for E2E tests
  AWS_ACCESS_KEY_ID: ${{ secrets.AWS_ACCESS_KEY_ID }} # for E2E tests
  AWS_REGION: "us-east-1" # for E2E tests
  AWS_SECRET_ACCESS_KEY: ${{ secrets.AWS_SECRET_ACCESS_KEY }} # for E2E tests
  AZURE_OPENAI_API_BASE: ${{secrets.AZURE_OPENAI_API_BASE }} # for E2E tests
  AZURE_OPENAI_API_KEY: ${{ secrets.AZURE_OPENAI_API_KEY }} # for E2E tests
  AZURE_OPENAI_DEPLOYMENT_ID: ${{secrets.AZURE_OPENAI_DEPLOYMENT_ID }} # for E2E tests
  FIREWORKS_API_KEY: ${{ secrets.FIREWORKS_API_KEY }} # for E2E tests
  FORCE_COLOR: 1
  GCP_VERTEX_CREDENTIALS_PATH: ${{ github.workspace }}/gcp_jwt_key.json
  GOOGLE_AI_STUDIO_API_KEY: ${{ secrets.GOOGLE_AI_STUDIO_API_KEY }} # for E2E tests
  MISTRAL_API_KEY: ${{ secrets.MISTRAL_API_KEY }} # for E2E tests
  OPENAI_API_KEY: ${{ secrets.OPENAI_API_KEY }} # for E2E tests
  TOGETHER_API_KEY: ${{ secrets.TOGETHER_API_KEY }} # for E2E tests
  VLLM_API_KEY: ${{ secrets.VLLM_API_KEY }} # for E2E tests
  VLLM_MODEL_NAME: "microsoft/Phi-3.5-mini-instruct"
  VLLM_API_BASE: ${{ secrets.VLLM_API_BASE }}

jobs:
  live-tests:
    runs-on: ubuntu-22.04-8core

    timeout-minutes: 15

    steps:
      - uses: actions/checkout@v4

      - name: Login to DockerHub
        uses: docker/login-action@v3
        with:
          username: ${{ secrets.DOCKERHUB_USERNAME }}
          password: ${{ secrets.DOCKERHUB_TOKEN }}

      - name: Set up Cargo Cache
        uses: Swatinem/rust-cache@v2

      - name: Install cargo-nextest
        uses: taiki-e/install-action@v2
        with:
          tool: cargo-nextest

      - name: Write GCP JWT key to file
        env:
          GCP_JWT_KEY: ${{ secrets.GCP_JWT_KEY }}
        run: echo "$GCP_JWT_KEY" > $GITHUB_WORKSPACE/gcp_jwt_key.json

      - name: Set up CLICKHOUSE_URL for E2E tests
        run: |
          echo "CLICKHOUSE_URL=http://localhost:8123/tensorzero_e2e_tests" >> $GITHUB_ENV

      - name: Launch ClickHouse container for E2E tests
        run: docker compose -f gateway/tests/e2e/docker-compose.yml up -d --wait

      - name: Launch the gateway for E2E tests
        run: |
          cargo run-e2e &
          echo "GATEWAY_PID=$!" >> $GITHUB_ENV

      - name: Run all tests (including E2E tests)
        run: |
          cargo test-all --profile ci ${{ vars.CARGO_NEXTEST_ARGS }}

      - name: Set up uv
        # uv recommends pinning a version to avoid unexpected behavior
        run: curl -LsSf https://astral.sh/uv/0.3.3/install.sh | sh

      - name: Install Python for python async client tests
        run: uv python install 3.10

      - name: Install dependencies for python client tests
        working-directory: clients
        run: |
          uv venv
          uv pip sync requirements.txt
<<<<<<< HEAD

      - name: Run python client tests
        working-directory: clients
        run: uv run pytest

      - name: Run mypy type checking
        working-directory: clients
        run: |
          uv pip install mypy
          uv run mypy python --strict

=======

      - name: Run python client tests
        working-directory: clients
        run: uv run pytest

      - name: Run mypy type checking
        working-directory: clients
        run: |
          uv pip install mypy
          uv run mypy python --strict

>>>>>>> 1febaa5b
      - name: Install dependencies for python recipes tests
        working-directory: recipes/tests
        run: |
          uv venv
          uv pip sync requirements.txt

      - name: Run python recipes tests
        working-directory: recipes/tests
        run: uv run pytest

      - name: Install dependencies for python recipes tests
        working-directory: recipes/tests
        run: |
          uv venv
          uv pip sync requirements.txt

      - name: Run python recipes tests
        working-directory: recipes/tests
        run: uv run pytest

      - name: Terminate the gateway
        run: |
          echo "Killing gateway with pid $GATEWAY_PID"
          kill -9 $GATEWAY_PID

      - name: Setup Node.js
        uses: actions/setup-node@v4
        with:
          node-version: "22.9.0"

      - name: Install wasm-pack
        run: curl https://rustwasm.github.io/wasm-pack/installer/init.sh -sSf | sh

      - name: Build minijinja WASM bindings
        working-directory: dashboard/utils/minijinja
        run: wasm-pack build --features console_error_panic_hook

      - name: Run minijinja WASM tests
        working-directory: dashboard/utils/minijinja
        run: wasm-pack test --node --features console_error_panic_hook

      - name: Build Docker container for production deployment tests
        run: docker build -t tensorzero/gateway .

      - name: Set up CLICKHOUSE_URL for production deployment tests
        run: |
          echo "CLICKHOUSE_URL=http://172.17.0.1:8123/tensorzero" >> $GITHUB_ENV
      - name: Set up .env file for production deployment tests
        run: |
          echo "OPENAI_API_KEY=${{ secrets.OPENAI_API_KEY }}" > examples/production-deployment/.env

      - name: Run docker compose for production deployment tests
        run: docker compose -f examples/production-deployment/docker-compose.yml up -d --wait

      - name: Run inference for production deployment tests
        run: examples/production-deployment/run_example_inference.sh

      - name: Take down docker compose for production deployment tests
        run: |
          docker compose -f examples/production-deployment/docker-compose.yml down
          docker compose -f gateway/tests/e2e/docker-compose.yml down

      - name: Install npm dependencies
        working-directory: dashboard
        run: npm install --platform=linux

      - name: Run ESLint
        working-directory: dashboard
        run: |
          npx eslint . --fix --max-warnings=0 --config eslint.config.js --cache

      - name: Run Prettier
        working-directory: dashboard
        run: |
          npx prettier --write --list-different "**/*.{js,jsx,ts,tsx,css,scss,html,json,yaml,md}" --ignore-path "**/*.ipynb"

      - name: Run TypeScript type checking
        working-directory: dashboard
        run: |
          npx tsc

      - name: Start services for dashboard tests
        run: docker compose -f dashboard/docker-compose.yml up -d --wait clickhouse gateway

      - name: Load test fixtures
        run: docker compose -f dashboard/docker-compose.yml run fixtures

      - name: Run dashboard tests
        working-directory: dashboard
        run: npm test<|MERGE_RESOLUTION|>--- conflicted
+++ resolved
@@ -77,7 +77,6 @@
         run: |
           uv venv
           uv pip sync requirements.txt
-<<<<<<< HEAD
 
       - name: Run python client tests
         working-directory: clients
@@ -89,19 +88,6 @@
           uv pip install mypy
           uv run mypy python --strict
 
-=======
-
-      - name: Run python client tests
-        working-directory: clients
-        run: uv run pytest
-
-      - name: Run mypy type checking
-        working-directory: clients
-        run: |
-          uv pip install mypy
-          uv run mypy python --strict
-
->>>>>>> 1febaa5b
       - name: Install dependencies for python recipes tests
         working-directory: recipes/tests
         run: |
