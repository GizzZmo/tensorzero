--- conflicted
+++ resolved
@@ -42,11 +42,8 @@
     pub dynamic_tool_use_inference: Vec<E2ETestProvider>,
     pub parallel_tool_use_inference: Vec<E2ETestProvider>,
     pub json_mode_inference: Vec<E2ETestProvider>,
-<<<<<<< HEAD
+    pub shorthand_inference: Vec<E2ETestProvider>,
     #[cfg(feature = "batch_tests")]
-=======
-    pub shorthand_inference: Vec<E2ETestProvider>,
->>>>>>> cf339e8a
     pub supports_batch_inference: bool,
 }
 
