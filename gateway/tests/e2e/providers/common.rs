#![allow(clippy::print_stdout)]

use futures::StreamExt;
use gateway::{
    inference::types::{ContentBlock, RequestMessage, Role},
    tool::{ToolCall, ToolResult},
};
use reqwest::{Client, StatusCode};
use reqwest_eventsource::{Event, RequestBuilderExt};
use serde_json::{json, Value};
use uuid::Uuid;

use crate::common::{
    get_clickhouse, get_gateway_endpoint, select_chat_inference_clickhouse,
    select_inference_tags_clickhouse, select_json_inference_clickhouse,
    select_model_inference_clickhouse,
};

#[derive(Clone, Debug)]
pub struct E2ETestProvider {
    pub variant_name: String,
    pub model_name: String,
    pub model_provider_name: String,
}

/// Enforce that every provider implements a common set of tests.
///
/// To achieve that, each provider should call the `generate_provider_tests!` macro along with a
/// function that returns a `E2ETestProviders` struct.
///
/// If some test doesn't apply to a particular provider (e.g. provider doesn't support tool use),
/// then the provider should return an empty vector for the corresponding test.
pub struct E2ETestProviders {
    pub simple_inference: Vec<E2ETestProvider>,
    pub inference_params_inference: Vec<E2ETestProvider>,
    pub tool_use_inference: Vec<E2ETestProvider>,
    pub tool_multi_turn_inference: Vec<E2ETestProvider>,
    pub dynamic_tool_use_inference: Vec<E2ETestProvider>,
    pub parallel_tool_use_inference: Vec<E2ETestProvider>,
    pub json_mode_inference: Vec<E2ETestProvider>,
    pub shorthand_inference: Vec<E2ETestProvider>,
    pub supports_batch_inference: bool,
}

#[macro_export]
macro_rules! generate_provider_tests {
    ($func:ident) => {
        use $crate::providers::common::test_dynamic_tool_use_inference_request_with_provider;
        use $crate::providers::common::test_dynamic_tool_use_streaming_inference_request_with_provider;
        use $crate::providers::common::test_inference_params_inference_request_with_provider;
        use $crate::providers::common::test_inference_params_streaming_inference_request_with_provider;
        use $crate::providers::common::test_json_mode_inference_request_with_provider;
        use $crate::providers::common::test_json_mode_streaming_inference_request_with_provider;
        use $crate::providers::common::test_dynamic_json_mode_inference_request_with_provider;
        use $crate::providers::common::test_parallel_tool_use_inference_request_with_provider;
        use $crate::providers::common::test_parallel_tool_use_streaming_inference_request_with_provider;
        use $crate::providers::common::test_simple_inference_request_with_provider;
        use $crate::providers::common::test_simple_streaming_inference_request_with_provider;
        use $crate::providers::common::test_tool_multi_turn_inference_request_with_provider;
        use $crate::providers::common::test_tool_multi_turn_streaming_inference_request_with_provider;
        use $crate::providers::common::test_tool_use_allowed_tools_inference_request_with_provider;
        use $crate::providers::common::test_tool_use_allowed_tools_streaming_inference_request_with_provider;
        use $crate::providers::common::test_tool_use_tool_choice_auto_unused_inference_request_with_provider;
        use $crate::providers::common::test_tool_use_tool_choice_auto_unused_streaming_inference_request_with_provider;
        use $crate::providers::common::test_tool_use_tool_choice_auto_used_inference_request_with_provider;
        use $crate::providers::common::test_tool_use_tool_choice_auto_used_streaming_inference_request_with_provider;
        use $crate::providers::common::test_tool_use_tool_choice_none_inference_request_with_provider;
        use $crate::providers::common::test_tool_use_tool_choice_none_streaming_inference_request_with_provider;
        use $crate::providers::common::test_tool_use_tool_choice_required_inference_request_with_provider;
        use $crate::providers::common::test_tool_use_tool_choice_required_streaming_inference_request_with_provider;
        use $crate::providers::common::test_tool_use_tool_choice_specific_inference_request_with_provider;
        use $crate::providers::common::test_tool_use_tool_choice_specific_streaming_inference_request_with_provider;

        #[tokio::test]
        async fn test_simple_inference_request() {
            let providers = $func().await.simple_inference;
            for provider in providers {
                test_simple_inference_request_with_provider(provider).await;
            }
        }

        #[tokio::test]
        async fn test_shorthand_inference_request() {
            let providers = $func().await.shorthand_inference;
            for provider in providers {
                test_simple_inference_request_with_provider(provider).await;
            }
        }

        #[tokio::test]
        async fn test_simple_streaming_inference_request() {
            let providers = $func().await.simple_inference;
            for provider in providers {
                test_simple_streaming_inference_request_with_provider(provider).await;
            }
        }

        #[tokio::test]
        async fn test_inference_params_inference_request() {
            let providers = $func().await.inference_params_inference;
            for provider in providers {
                test_inference_params_inference_request_with_provider(provider).await;
            }
        }

        #[tokio::test]
        async fn test_inference_params_streaming_inference_request() {
            let providers = $func().await.inference_params_inference;
            for provider in providers {
                test_inference_params_streaming_inference_request_with_provider(provider).await;
            }
        }

        #[tokio::test]
        async fn test_tool_use_tool_choice_auto_used_inference_request() {
            let providers = $func().await.tool_use_inference;
            for provider in providers {
                test_tool_use_tool_choice_auto_used_inference_request_with_provider(provider).await;
            }
        }

        #[tokio::test]
        async fn test_tool_use_tool_choice_auto_used_streaming_inference_request() {
            let providers = $func().await.tool_use_inference;
            for provider in providers {
                test_tool_use_tool_choice_auto_used_streaming_inference_request_with_provider(provider).await;
            }
        }

        #[tokio::test]
        async fn test_tool_use_tool_choice_auto_unused_inference_request() {
            let providers = $func().await.tool_use_inference;
            for provider in providers {
                test_tool_use_tool_choice_auto_unused_inference_request_with_provider(provider).await;
            }
        }

        #[tokio::test]
        async fn test_tool_use_tool_choice_auto_unused_streaming_inference_request() {
            let providers = $func().await.tool_use_inference;
            for provider in providers {
                test_tool_use_tool_choice_auto_unused_streaming_inference_request_with_provider(provider).await;
            }
        }

        #[tokio::test]
        async fn test_tool_use_tool_choice_required_inference_request() {
            let providers = $func().await.tool_use_inference;
            for provider in providers {
                test_tool_use_tool_choice_required_inference_request_with_provider(provider).await;
            }
        }

        #[tokio::test]
        async fn test_tool_use_tool_choice_required_streaming_inference_request() {
            let providers = $func().await.tool_use_inference;
            for provider in providers {
                test_tool_use_tool_choice_required_streaming_inference_request_with_provider(provider).await;
            }
        }

        #[tokio::test]
        async fn test_tool_use_tool_choice_none_inference_request() {
            let providers = $func().await.tool_use_inference;
            for provider in providers {
                test_tool_use_tool_choice_none_inference_request_with_provider(provider).await;
            }
        }

        #[tokio::test]
        async fn test_tool_use_tool_choice_none_streaming_inference_request() {
            let providers = $func().await.tool_use_inference;
            for provider in providers {
                test_tool_use_tool_choice_none_streaming_inference_request_with_provider(provider).await;
            }
        }

        #[tokio::test]
        async fn test_tool_use_tool_choice_specific_inference_request() {
            let providers = $func().await.tool_use_inference;
            for provider in providers {
                test_tool_use_tool_choice_specific_inference_request_with_provider(provider).await;
            }
        }

        #[tokio::test]
        async fn test_tool_use_tool_choice_specific_streaming_inference_request() {
            let providers = $func().await.tool_use_inference;
            for provider in providers {
                test_tool_use_tool_choice_specific_streaming_inference_request_with_provider(provider).await;
            }
        }

        #[tokio::test]
        async fn test_tool_use_allowed_tools_inference_request() {
            let providers = $func().await.tool_use_inference;
            for provider in providers {
                test_tool_use_allowed_tools_inference_request_with_provider(provider).await;
            }
        }

        #[tokio::test]
        async fn test_tool_use_allowed_tools_streaming_inference_request() {
            let providers = $func().await.tool_use_inference;
            for provider in providers {
                test_tool_use_allowed_tools_streaming_inference_request_with_provider(provider).await;
            }
        }

        #[tokio::test]
        async fn test_tool_multi_turn_inference_request() {
            let providers = $func().await.tool_multi_turn_inference;
            for provider in providers {
                test_tool_multi_turn_inference_request_with_provider(provider).await;
            }
        }

        #[tokio::test]
        async fn test_tool_multi_turn_streaming_inference_request() {
            let providers = $func().await.tool_multi_turn_inference;
            for provider in providers {
                test_tool_multi_turn_streaming_inference_request_with_provider(provider).await;
            }
        }

        #[tokio::test]
        async fn test_dynamic_tool_use_inference_request() {
            let providers = $func().await.dynamic_tool_use_inference;
            for provider in providers {
                test_dynamic_tool_use_inference_request_with_provider(provider).await;
            }
        }

        #[tokio::test]
        async fn test_dynamic_tool_use_streaming_inference_request() {
            let providers = $func().await.dynamic_tool_use_inference;
            for provider in providers {
                test_dynamic_tool_use_streaming_inference_request_with_provider(provider).await;
            }
        }

        #[tokio::test]
        async fn test_parallel_tool_use_inference_request() {
            let providers = $func().await.parallel_tool_use_inference;
            for provider in providers {
                test_parallel_tool_use_inference_request_with_provider(provider).await;
            }
        }

        #[tokio::test]
        async fn test_parallel_tool_use_streaming_inference_request() {
            let providers = $func().await.parallel_tool_use_inference;
            for provider in providers {
                test_parallel_tool_use_streaming_inference_request_with_provider(provider).await;
            }
        }

        #[tokio::test]
        async fn test_json_mode_inference_request() {
            let providers = $func().await.json_mode_inference;
            for provider in providers {
                test_json_mode_inference_request_with_provider(provider).await;
            }
        }

        #[tokio::test]
        async fn test_dynamic_json_mode_inference_request() {
            let providers = $func().await.json_mode_inference;
            for provider in providers {
                test_dynamic_json_mode_inference_request_with_provider(provider).await;
            }
        }

        #[tokio::test]
        async fn test_json_mode_streaming_inference_request() {
            let providers = $func().await.json_mode_inference;
            for provider in providers {
                test_json_mode_streaming_inference_request_with_provider(provider).await;
            }
        }
    };
}

pub async fn test_simple_inference_request_with_provider(provider: E2ETestProvider) {
    let episode_id = Uuid::now_v7();
    let tag_value = Uuid::now_v7().to_string();

    let payload = json!({
        "function_name": "basic_test",
        "variant_name": provider.variant_name,
        "episode_id": episode_id,
        "input":
            {
               "system": {"assistant_name": "Dr. Mehta"},
               "messages": [
                {
                    "role": "user",
                    "content": "What is the capital city of Japan?"
                }
            ]},
        "stream": false,
        "tags": {"key": tag_value},
    });

    let response = Client::new()
        .post(get_gateway_endpoint("/inference"))
        .json(&payload)
        .send()
        .await
        .unwrap();

    // Check that the API response is ok
    assert_eq!(response.status(), StatusCode::OK);
    let response_json = response.json::<Value>().await.unwrap();

    println!("API response: {response_json:#?}");

    let inference_id = response_json.get("inference_id").unwrap().as_str().unwrap();
    let inference_id = Uuid::parse_str(inference_id).unwrap();

    let episode_id_response = response_json.get("episode_id").unwrap().as_str().unwrap();
    let episode_id_response = Uuid::parse_str(episode_id_response).unwrap();
    assert_eq!(episode_id_response, episode_id);

    let variant_name = response_json.get("variant_name").unwrap().as_str().unwrap();
    assert_eq!(variant_name, provider.variant_name);

    let content = response_json.get("content").unwrap().as_array().unwrap();
    assert_eq!(content.len(), 1);
    let content_block = content.first().unwrap();
    let content_block_type = content_block.get("type").unwrap().as_str().unwrap();
    assert_eq!(content_block_type, "text");
    let content = content_block.get("text").unwrap().as_str().unwrap();
    assert!(content.to_lowercase().contains("tokyo"));

    let usage = response_json.get("usage").unwrap();
    let input_tokens = usage.get("input_tokens").unwrap().as_u64().unwrap();
    assert!(input_tokens > 0);
    let output_tokens = usage.get("output_tokens").unwrap().as_u64().unwrap();
    assert!(output_tokens > 0);

    // Sleep to allow time for data to be inserted into ClickHouse (trailing writes from API)
    tokio::time::sleep(std::time::Duration::from_secs(1)).await;

    // Check if ClickHouse is ok - ChatInference Table
    let clickhouse = get_clickhouse().await;
    let result = select_chat_inference_clickhouse(&clickhouse, inference_id)
        .await
        .unwrap();

    println!("ClickHouse - ChatInference: {result:#?}");

    let id = result.get("id").unwrap().as_str().unwrap();
    let id = Uuid::parse_str(id).unwrap();
    assert_eq!(id, inference_id);

    let function_name = result.get("function_name").unwrap().as_str().unwrap();
    assert_eq!(function_name, payload["function_name"]);

    let variant_name = result.get("variant_name").unwrap().as_str().unwrap();
    assert_eq!(variant_name, provider.variant_name);

    let retrieved_episode_id = result.get("episode_id").unwrap().as_str().unwrap();
    let retrieved_episode_id = Uuid::parse_str(retrieved_episode_id).unwrap();
    assert_eq!(retrieved_episode_id, episode_id);

    let input: Value =
        serde_json::from_str(result.get("input").unwrap().as_str().unwrap()).unwrap();
    let correct_input = json!({
        "system": {"assistant_name": "Dr. Mehta"},
        "messages": [
            {
                "role": "user",
                "content": [{"type": "text", "value": "What is the capital city of Japan?"}]
            }
        ]
    });
    assert_eq!(input, correct_input);

    let content_blocks = result.get("output").unwrap().as_str().unwrap();
    let content_blocks: Vec<Value> = serde_json::from_str(content_blocks).unwrap();
    assert_eq!(content_blocks.len(), 1);
    let content_block = content_blocks.first().unwrap();
    let content_block_type = content_block.get("type").unwrap().as_str().unwrap();
    assert_eq!(content_block_type, "text");
    let clickhouse_content = content_block.get("text").unwrap().as_str().unwrap();
    assert_eq!(clickhouse_content, content);

    let tags = result.get("tags").unwrap().as_object().unwrap();
    assert_eq!(tags.len(), 1);
    assert_eq!(tags.get("key").unwrap().as_str().unwrap(), tag_value);

    let tool_params = result.get("tool_params").unwrap().as_str().unwrap();
    assert!(tool_params.is_empty());

    let inference_params = result.get("inference_params").unwrap().as_str().unwrap();
    let inference_params: Value = serde_json::from_str(inference_params).unwrap();
    let inference_params = inference_params.get("chat_completion").unwrap();
    assert!(inference_params.get("temperature").is_none());
    assert!(inference_params.get("seed").is_none());
    assert_eq!(
        inference_params
            .get("max_tokens")
            .unwrap()
            .as_u64()
            .unwrap(),
        100
    );

    let processing_time_ms = result.get("processing_time_ms").unwrap().as_u64().unwrap();
    assert!(processing_time_ms > 0);

    // Check the ModelInference Table
    let result = select_model_inference_clickhouse(&clickhouse, inference_id)
        .await
        .unwrap();

    println!("ClickHouse - ModelInference: {result:#?}");

    let model_inference_id = result.get("id").unwrap().as_str().unwrap();
    assert!(Uuid::parse_str(model_inference_id).is_ok());

    let inference_id_result = result.get("inference_id").unwrap().as_str().unwrap();
    let inference_id_result = Uuid::parse_str(inference_id_result).unwrap();
    assert_eq!(inference_id_result, inference_id);

    let model_name = result.get("model_name").unwrap().as_str().unwrap();
    assert_eq!(model_name, provider.model_name);
    let model_provider_name = result.get("model_provider_name").unwrap().as_str().unwrap();
    assert_eq!(model_provider_name, provider.model_provider_name);

    let raw_request = result.get("raw_request").unwrap().as_str().unwrap();
    assert!(raw_request.to_lowercase().contains("japan"));
    assert!(
        serde_json::from_str::<Value>(raw_request).is_ok(),
        "raw_request is not a valid JSON"
    );

    let raw_response = result.get("raw_response").unwrap().as_str().unwrap();
    assert!(raw_response.to_lowercase().contains("tokyo"));
    assert!(serde_json::from_str::<Value>(raw_response).is_ok());

    let input_tokens = result.get("input_tokens").unwrap().as_u64().unwrap();
    assert!(input_tokens > 0);
    let output_tokens = result.get("output_tokens").unwrap().as_u64().unwrap();
    assert!(output_tokens > 0);
    let response_time_ms = result.get("response_time_ms").unwrap().as_u64().unwrap();
    assert!(response_time_ms > 0);
    assert!(result.get("ttft_ms").unwrap().is_null());
    let system = result.get("system").unwrap().as_str().unwrap();
    assert_eq!(
        system,
        "You are a helpful and friendly assistant named Dr. Mehta"
    );
    let input_messages = result.get("input_messages").unwrap().as_str().unwrap();
    let input_messages: Vec<RequestMessage> = serde_json::from_str(input_messages).unwrap();
    let expected_input_messages = vec![RequestMessage {
        role: Role::User,
        content: vec!["What is the capital city of Japan?".to_string().into()],
    }];
    assert_eq!(input_messages, expected_input_messages);
    let output = result.get("output").unwrap().as_str().unwrap();
    let output: Vec<ContentBlock> = serde_json::from_str(output).unwrap();
    assert_eq!(output.len(), 1);

    // Check the InferenceTag Table
    let result = select_inference_tags_clickhouse(&clickhouse, "basic_test", "key", &tag_value)
        .await
        .unwrap();
    let id = result.get("inference_id").unwrap().as_str().unwrap();
    let id = Uuid::parse_str(id).unwrap();
    assert_eq!(id, inference_id);
}

pub async fn test_simple_streaming_inference_request_with_provider(provider: E2ETestProvider) {
    let episode_id = Uuid::now_v7();
    let tag_value = Uuid::now_v7().to_string();

    let payload = json!({
        "function_name": "basic_test",
        "variant_name": provider.variant_name,
        "episode_id": episode_id,
        "input":
            {
               "system": {"assistant_name": "Dr. Mehta"},
               "messages": [
                {
                    "role": "user",
                    "content": "What is the capital city of Japan?"
                }
            ]},
        "stream": true,
        "tags": {"key": tag_value},
    });

    let mut event_source = Client::new()
        .post(get_gateway_endpoint("/inference"))
        .json(&payload)
        .eventsource()
        .unwrap();

    let mut chunks = vec![];
    let mut found_done_chunk = false;
    while let Some(event) = event_source.next().await {
        let event = event.unwrap();
        match event {
            Event::Open => continue,
            Event::Message(message) => {
                if message.data == "[DONE]" {
                    found_done_chunk = true;
                    break;
                }
                chunks.push(message.data);
            }
        }
    }
    assert!(found_done_chunk);

    let mut inference_id: Option<Uuid> = None;
    let mut full_content = String::new();
    let mut input_tokens = 0;
    let mut output_tokens = 0;
    for chunk in chunks.clone() {
        let chunk_json: Value = serde_json::from_str(&chunk).unwrap();

        println!("API response chunk: {chunk_json:#?}");

        let chunk_inference_id = chunk_json.get("inference_id").unwrap().as_str().unwrap();
        let chunk_inference_id = Uuid::parse_str(chunk_inference_id).unwrap();
        match inference_id {
            Some(inference_id) => {
                assert_eq!(inference_id, chunk_inference_id);
            }
            None => {
                inference_id = Some(chunk_inference_id);
            }
        }

        let chunk_episode_id = chunk_json.get("episode_id").unwrap().as_str().unwrap();
        let chunk_episode_id = Uuid::parse_str(chunk_episode_id).unwrap();
        assert_eq!(chunk_episode_id, episode_id);

        let content_blocks = chunk_json.get("content").unwrap().as_array().unwrap();
        if !content_blocks.is_empty() {
            let content_block = content_blocks.first().unwrap();
            let content = content_block.get("text").unwrap().as_str().unwrap();
            full_content.push_str(content);
        }

        if let Some(usage) = chunk_json.get("usage") {
            input_tokens += usage.get("input_tokens").unwrap().as_u64().unwrap();
            output_tokens += usage.get("output_tokens").unwrap().as_u64().unwrap();
        }
    }

    let inference_id = inference_id.unwrap();
    assert!(full_content.to_lowercase().contains("tokyo"));

    // NB: Azure doesn't support input/output tokens during streaming
    if provider.variant_name.contains("azure") {
        assert_eq!(input_tokens, 0);
        assert_eq!(output_tokens, 0);
    } else {
        assert!(input_tokens > 0);
        assert!(output_tokens > 0);
    }

    // Sleep to allow time for data to be inserted into ClickHouse (trailing writes from API)
    tokio::time::sleep(std::time::Duration::from_secs(1)).await;

    // Check ClickHouse - ChatInference Table
    let clickhouse = get_clickhouse().await;
    let result = select_chat_inference_clickhouse(&clickhouse, inference_id)
        .await
        .unwrap();

    println!("ClickHouse - ChatInference: {result:#?}");

    let id = result.get("id").unwrap().as_str().unwrap();
    let id_uuid = Uuid::parse_str(id).unwrap();
    assert_eq!(id_uuid, inference_id);

    let function_name = result.get("function_name").unwrap().as_str().unwrap();
    assert_eq!(function_name, payload["function_name"]);

    let variant_name = result.get("variant_name").unwrap().as_str().unwrap();
    assert_eq!(variant_name, provider.variant_name);

    let episode_id_result = result.get("episode_id").unwrap().as_str().unwrap();
    let episode_id_result = Uuid::parse_str(episode_id_result).unwrap();
    assert_eq!(episode_id_result, episode_id);

    let input: Value =
        serde_json::from_str(result.get("input").unwrap().as_str().unwrap()).unwrap();
    let correct_input = json!({
        "system": {"assistant_name": "Dr. Mehta"},
        "messages": [
            {
                "role": "user",
                "content": [{"type": "text", "value": "What is the capital city of Japan?"}]
            }
        ]
    });
    assert_eq!(input, correct_input);

    let output = result.get("output").unwrap().as_str().unwrap();
    let output: Vec<Value> = serde_json::from_str(output).unwrap();
    assert_eq!(output.len(), 1);
    let content_block = output.first().unwrap();
    let content_block_type = content_block.get("type").unwrap().as_str().unwrap();
    assert_eq!(content_block_type, "text");
    let clickhouse_content = content_block.get("text").unwrap().as_str().unwrap();
    assert_eq!(clickhouse_content, full_content);

    let tool_params = result.get("tool_params").unwrap().as_str().unwrap();
    assert!(tool_params.is_empty());

    let inference_params = result.get("inference_params").unwrap().as_str().unwrap();
    let inference_params: Value = serde_json::from_str(inference_params).unwrap();
    let inference_params = inference_params.get("chat_completion").unwrap();
    assert!(inference_params.get("temperature").is_none());
    assert!(inference_params.get("seed").is_none());
    assert_eq!(
        inference_params
            .get("max_tokens")
            .unwrap()
            .as_u64()
            .unwrap(),
        100
    );

    let processing_time_ms = result.get("processing_time_ms").unwrap().as_u64().unwrap();
    assert!(processing_time_ms > 0);

    let tags = result.get("tags").unwrap().as_object().unwrap();
    assert_eq!(tags.len(), 1);
    assert_eq!(tags.get("key").unwrap().as_str().unwrap(), tag_value);

    // Check ClickHouse - ModelInference Table
    let result = select_model_inference_clickhouse(&clickhouse, inference_id)
        .await
        .unwrap();

    println!("ClickHouse - ModelInference: {result:#?}");

    let model_inference_id = result.get("id").unwrap().as_str().unwrap();
    assert!(Uuid::parse_str(model_inference_id).is_ok());

    let inference_id_result = result.get("inference_id").unwrap().as_str().unwrap();
    let inference_id_result = Uuid::parse_str(inference_id_result).unwrap();
    assert_eq!(inference_id_result, inference_id);

    let model_name = result.get("model_name").unwrap().as_str().unwrap();
    assert_eq!(model_name, provider.model_name);
    let model_provider_name = result.get("model_provider_name").unwrap().as_str().unwrap();
    assert_eq!(model_provider_name, provider.model_provider_name);

    let raw_request = result.get("raw_request").unwrap().as_str().unwrap();
    assert!(raw_request.to_lowercase().contains("japan"));
    assert!(
        serde_json::from_str::<Value>(raw_request).is_ok(),
        "raw_request is not a valid JSON"
    );

    let raw_response = result.get("raw_response").unwrap().as_str().unwrap();

    // Check if raw_response is valid JSONL
    for line in raw_response.lines() {
        assert!(serde_json::from_str::<Value>(line).is_ok());
    }

    let input_tokens = result.get("input_tokens").unwrap().as_u64().unwrap();
    let output_tokens = result.get("output_tokens").unwrap().as_u64().unwrap();

    // NB: Azure doesn't support input/output tokens during streaming
    if provider.variant_name.contains("azure") {
        assert_eq!(input_tokens, 0);
        assert_eq!(output_tokens, 0);
    } else {
        assert!(input_tokens > 0);
        assert!(output_tokens > 0);
    }

    let response_time_ms = result.get("response_time_ms").unwrap().as_u64().unwrap();
    assert!(response_time_ms > 0);

    let ttft_ms = result.get("ttft_ms").unwrap().as_u64().unwrap();
    assert!(ttft_ms > 50);
    assert!(ttft_ms <= response_time_ms);

    let system = result.get("system").unwrap().as_str().unwrap();
    assert_eq!(
        system,
        "You are a helpful and friendly assistant named Dr. Mehta"
    );
    let input_messages = result.get("input_messages").unwrap().as_str().unwrap();
    let input_messages: Vec<RequestMessage> = serde_json::from_str(input_messages).unwrap();
    let expected_input_messages = vec![RequestMessage {
        role: Role::User,
        content: vec!["What is the capital city of Japan?".to_string().into()],
    }];
    assert_eq!(input_messages, expected_input_messages);
    let output = result.get("output").unwrap().as_str().unwrap();
    let output: Vec<ContentBlock> = serde_json::from_str(output).unwrap();
    assert_eq!(output.len(), 1);
    // Check the InferenceTag Table
    let result = select_inference_tags_clickhouse(&clickhouse, "basic_test", "key", &tag_value)
        .await
        .unwrap();
    let id = result.get("inference_id").unwrap().as_str().unwrap();
    let id = Uuid::parse_str(id).unwrap();
    assert_eq!(id, inference_id);
}

pub async fn test_inference_params_inference_request_with_provider(provider: E2ETestProvider) {
    let episode_id = Uuid::now_v7();

    let payload = json!({
        "function_name": "basic_test",
        "variant_name": provider.variant_name,
        "episode_id": episode_id,
        "input":
            {
               "system": {"assistant_name": "Dr. Mehta"},
               "messages": [
                {
                    "role": "user",
                    "content": "What is the capital city of Japan?"
                }
            ]},
        "params": {
            "chat_completion": {
                "temperature": 0.9,
                "seed": 1337,
                "max_tokens": 120,
                "top_p": 0.9,
                "presence_penalty": 0.1,
                "frequency_penalty": 0.2,
            }
        },
        "stream": false,
    });

    let response = Client::new()
        .post(get_gateway_endpoint("/inference"))
        .json(&payload)
        .send()
        .await
        .unwrap();

    // Check that the API response is ok
    let response_status = response.status();
    let response_json = response.json::<Value>().await.unwrap();

    println!("API response: {response_json:#?}");

    assert_eq!(response_status, StatusCode::OK);

    let inference_id = response_json.get("inference_id").unwrap().as_str().unwrap();
    let inference_id = Uuid::parse_str(inference_id).unwrap();

    let episode_id_response = response_json.get("episode_id").unwrap().as_str().unwrap();
    let episode_id_response = Uuid::parse_str(episode_id_response).unwrap();
    assert_eq!(episode_id_response, episode_id);

    let variant_name = response_json.get("variant_name").unwrap().as_str().unwrap();
    assert_eq!(variant_name, provider.variant_name);

    let content = response_json.get("content").unwrap().as_array().unwrap();
    assert_eq!(content.len(), 1);
    let content_block = content.first().unwrap();
    let content_block_type = content_block.get("type").unwrap().as_str().unwrap();
    assert_eq!(content_block_type, "text");
    let content = content_block.get("text").unwrap().as_str().unwrap();
    assert!(content.to_lowercase().contains("tokyo"));

    let usage = response_json.get("usage").unwrap();
    let input_tokens = usage.get("input_tokens").unwrap().as_u64().unwrap();
    assert!(input_tokens > 0);
    let output_tokens = usage.get("output_tokens").unwrap().as_u64().unwrap();
    assert!(output_tokens > 0);

    // Sleep to allow time for data to be inserted into ClickHouse (trailing writes from API)
    tokio::time::sleep(std::time::Duration::from_secs(1)).await;

    // Check if ClickHouse is ok - ChatInference Table
    let clickhouse = get_clickhouse().await;
    let result = select_chat_inference_clickhouse(&clickhouse, inference_id)
        .await
        .unwrap();

    println!("ClickHouse - ChatInference: {result:#?}");

    let id = result.get("id").unwrap().as_str().unwrap();
    let id = Uuid::parse_str(id).unwrap();
    assert_eq!(id, inference_id);

    let function_name = result.get("function_name").unwrap().as_str().unwrap();
    assert_eq!(function_name, payload["function_name"]);

    let variant_name = result.get("variant_name").unwrap().as_str().unwrap();
    assert_eq!(variant_name, provider.variant_name);

    let retrieved_episode_id = result.get("episode_id").unwrap().as_str().unwrap();
    let retrieved_episode_id = Uuid::parse_str(retrieved_episode_id).unwrap();
    assert_eq!(retrieved_episode_id, episode_id);

    let input: Value =
        serde_json::from_str(result.get("input").unwrap().as_str().unwrap()).unwrap();
    let correct_input = json!({
        "system": {"assistant_name": "Dr. Mehta"},
        "messages": [
            {
                "role": "user",
                "content": [{"type": "text", "value": "What is the capital city of Japan?"}]
            }
        ]
    });
    assert_eq!(input, correct_input);

    let content_blocks = result.get("output").unwrap().as_str().unwrap();
    let content_blocks: Vec<Value> = serde_json::from_str(content_blocks).unwrap();
    assert_eq!(content_blocks.len(), 1);
    let content_block = content_blocks.first().unwrap();
    let content_block_type = content_block.get("type").unwrap().as_str().unwrap();
    assert_eq!(content_block_type, "text");
    let clickhouse_content = content_block.get("text").unwrap().as_str().unwrap();
    assert_eq!(clickhouse_content, content);

    let tool_params = result.get("tool_params").unwrap().as_str().unwrap();
    assert!(tool_params.is_empty());

    let inference_params = result.get("inference_params").unwrap().as_str().unwrap();
    let inference_params: Value = serde_json::from_str(inference_params).unwrap();
    let inference_params = inference_params.get("chat_completion").unwrap();
    let temperature = inference_params
        .get("temperature")
        .unwrap()
        .as_f64()
        .unwrap();
    assert_eq!(temperature, 0.9);
    let seed = inference_params.get("seed").unwrap().as_u64().unwrap();
    assert_eq!(seed, 1337);
    let max_tokens = inference_params
        .get("max_tokens")
        .unwrap()
        .as_u64()
        .unwrap();
    assert_eq!(max_tokens, 120);
    let top_p = inference_params.get("top_p").unwrap().as_f64().unwrap();
    assert_eq!(top_p, 0.9);
    let presence_penalty = inference_params
        .get("presence_penalty")
        .unwrap()
        .as_f64()
        .unwrap();
    assert_eq!(presence_penalty, 0.1);
    let frequency_penalty = inference_params
        .get("frequency_penalty")
        .unwrap()
        .as_f64()
        .unwrap();
    assert_eq!(frequency_penalty, 0.2);

    let processing_time_ms = result.get("processing_time_ms").unwrap().as_u64().unwrap();
    assert!(processing_time_ms > 0);

    // Check the ModelInference Table
    let result = select_model_inference_clickhouse(&clickhouse, inference_id)
        .await
        .unwrap();

    println!("ClickHouse - ModelInference: {result:#?}");

    let model_inference_id = result.get("id").unwrap().as_str().unwrap();
    assert!(Uuid::parse_str(model_inference_id).is_ok());

    let inference_id_result = result.get("inference_id").unwrap().as_str().unwrap();
    let inference_id_result = Uuid::parse_str(inference_id_result).unwrap();
    assert_eq!(inference_id_result, inference_id);

    let model_name = result.get("model_name").unwrap().as_str().unwrap();
    assert_eq!(model_name, provider.model_name);
    let model_provider_name = result.get("model_provider_name").unwrap().as_str().unwrap();
    assert_eq!(model_provider_name, provider.model_provider_name);

    let raw_request = result.get("raw_request").unwrap().as_str().unwrap();
    assert!(raw_request.to_lowercase().contains("japan"));
    assert!(
        serde_json::from_str::<Value>(raw_request).is_ok(),
        "raw_request is not a valid JSON"
    );

    let raw_response = result.get("raw_response").unwrap().as_str().unwrap();
    assert!(raw_response.to_lowercase().contains("tokyo"));
    assert!(serde_json::from_str::<Value>(raw_response).is_ok());

    let input_tokens = result.get("input_tokens").unwrap().as_u64().unwrap();
    assert!(input_tokens > 0);
    let output_tokens = result.get("output_tokens").unwrap().as_u64().unwrap();
    assert!(output_tokens > 0);
    let response_time_ms = result.get("response_time_ms").unwrap().as_u64().unwrap();
    assert!(response_time_ms > 0);
    assert!(result.get("ttft_ms").unwrap().is_null());
    let system = result.get("system").unwrap().as_str().unwrap();
    assert_eq!(
        system,
        "You are a helpful and friendly assistant named Dr. Mehta"
    );
    let input_messages = result.get("input_messages").unwrap().as_str().unwrap();
    let input_messages: Vec<RequestMessage> = serde_json::from_str(input_messages).unwrap();
    let expected_input_messages = vec![RequestMessage {
        role: Role::User,
        content: vec!["What is the capital city of Japan?".to_string().into()],
    }];
    assert_eq!(input_messages, expected_input_messages);
    let output = result.get("output").unwrap().as_str().unwrap();
    let output: Vec<ContentBlock> = serde_json::from_str(output).unwrap();
    assert_eq!(output.len(), 1);
}

pub async fn test_inference_params_streaming_inference_request_with_provider(
    provider: E2ETestProvider,
) {
    let episode_id = Uuid::now_v7();

    let payload = json!({
        "function_name": "basic_test",
        "variant_name": provider.variant_name,
        "episode_id": episode_id,
        "input":
            {
               "system": {"assistant_name": "Dr. Mehta"},
               "messages": [
                {
                    "role": "user",
                    "content": "What is the capital city of Japan?"
                }
            ]},
        "params": {
            "chat_completion": {
                "temperature": 0.9,
                "seed": 1337,
                "max_tokens": 120,
                "top_p": 0.9,
                "presence_penalty": 0.1,
                "frequency_penalty": 0.2,
            }
        },
        "stream": true,
    });

    let mut event_source = Client::new()
        .post(get_gateway_endpoint("/inference"))
        .json(&payload)
        .eventsource()
        .unwrap();

    let mut chunks = vec![];
    let mut found_done_chunk = false;
    while let Some(event) = event_source.next().await {
        let event = event.unwrap();
        match event {
            Event::Open => continue,
            Event::Message(message) => {
                if message.data == "[DONE]" {
                    found_done_chunk = true;
                    break;
                }
                chunks.push(message.data);
            }
        }
    }
    assert!(found_done_chunk);

    let mut inference_id: Option<Uuid> = None;
    let mut full_content = String::new();
    let mut input_tokens = 0;
    let mut output_tokens = 0;
    for chunk in chunks.clone() {
        let chunk_json: Value = serde_json::from_str(&chunk).unwrap();

        println!("API response chunk: {chunk_json:#?}");

        let chunk_inference_id = chunk_json.get("inference_id").unwrap().as_str().unwrap();
        let chunk_inference_id = Uuid::parse_str(chunk_inference_id).unwrap();
        match inference_id {
            Some(inference_id) => {
                assert_eq!(inference_id, chunk_inference_id);
            }
            None => {
                inference_id = Some(chunk_inference_id);
            }
        }

        let chunk_episode_id = chunk_json.get("episode_id").unwrap().as_str().unwrap();
        let chunk_episode_id = Uuid::parse_str(chunk_episode_id).unwrap();
        assert_eq!(chunk_episode_id, episode_id);

        let content_blocks = chunk_json.get("content").unwrap().as_array().unwrap();
        if !content_blocks.is_empty() {
            let content_block = content_blocks.first().unwrap();
            let content = content_block.get("text").unwrap().as_str().unwrap();
            full_content.push_str(content);
        }

        if let Some(usage) = chunk_json.get("usage") {
            input_tokens += usage.get("input_tokens").unwrap().as_u64().unwrap();
            output_tokens += usage.get("output_tokens").unwrap().as_u64().unwrap();
        }
    }

    let inference_id = inference_id.unwrap();
    assert!(full_content.to_lowercase().contains("tokyo"));

    // NB: Azure doesn't support input/output tokens during streaming
    if provider.variant_name.contains("azure") {
        assert_eq!(input_tokens, 0);
        assert_eq!(output_tokens, 0);
    } else {
        assert!(input_tokens > 0);
        assert!(output_tokens > 0);
    }

    // Sleep to allow time for data to be inserted into ClickHouse (trailing writes from API)
    tokio::time::sleep(std::time::Duration::from_secs(1)).await;

    // Check ClickHouse - ChatInference Table
    let clickhouse = get_clickhouse().await;
    let result = select_chat_inference_clickhouse(&clickhouse, inference_id)
        .await
        .unwrap();

    println!("ClickHouse - ChatInference: {result:#?}");

    let id = result.get("id").unwrap().as_str().unwrap();
    let id_uuid = Uuid::parse_str(id).unwrap();
    assert_eq!(id_uuid, inference_id);

    let function_name = result.get("function_name").unwrap().as_str().unwrap();
    assert_eq!(function_name, payload["function_name"]);

    let variant_name = result.get("variant_name").unwrap().as_str().unwrap();
    assert_eq!(variant_name, provider.variant_name);

    let episode_id_result = result.get("episode_id").unwrap().as_str().unwrap();
    let episode_id_result = Uuid::parse_str(episode_id_result).unwrap();
    assert_eq!(episode_id_result, episode_id);

    let input: Value =
        serde_json::from_str(result.get("input").unwrap().as_str().unwrap()).unwrap();
    let correct_input = json!({
        "system": {"assistant_name": "Dr. Mehta"},
        "messages": [
            {
                "role": "user",
                "content": [{"type": "text", "value": "What is the capital city of Japan?"}]
            }
        ]
    });
    assert_eq!(input, correct_input);

    let output = result.get("output").unwrap().as_str().unwrap();
    let output: Vec<Value> = serde_json::from_str(output).unwrap();
    assert_eq!(output.len(), 1);
    let content_block = output.first().unwrap();
    let content_block_type = content_block.get("type").unwrap().as_str().unwrap();
    assert_eq!(content_block_type, "text");
    let clickhouse_content = content_block.get("text").unwrap().as_str().unwrap();
    assert_eq!(clickhouse_content, full_content);

    let tool_params = result.get("tool_params").unwrap().as_str().unwrap();
    assert!(tool_params.is_empty());

    let inference_params = result.get("inference_params").unwrap().as_str().unwrap();
    let inference_params: Value = serde_json::from_str(inference_params).unwrap();
    let inference_params = inference_params.get("chat_completion").unwrap();
    let temperature = inference_params
        .get("temperature")
        .unwrap()
        .as_f64()
        .unwrap();
    assert_eq!(temperature, 0.9);
    let seed = inference_params.get("seed").unwrap().as_u64().unwrap();
    assert_eq!(seed, 1337);
    let max_tokens = inference_params
        .get("max_tokens")
        .unwrap()
        .as_u64()
        .unwrap();
    assert_eq!(max_tokens, 120);
    let top_p = inference_params.get("top_p").unwrap().as_f64().unwrap();
    assert_eq!(top_p, 0.9);
    let presence_penalty = inference_params
        .get("presence_penalty")
        .unwrap()
        .as_f64()
        .unwrap();
    assert_eq!(presence_penalty, 0.1);
    let frequency_penalty = inference_params
        .get("frequency_penalty")
        .unwrap()
        .as_f64()
        .unwrap();
    assert_eq!(frequency_penalty, 0.2);

    let processing_time_ms = result.get("processing_time_ms").unwrap().as_u64().unwrap();
    assert!(processing_time_ms > 0);

    // Check ClickHouse - ModelInference Table
    let result = select_model_inference_clickhouse(&clickhouse, inference_id)
        .await
        .unwrap();

    println!("ClickHouse - ModelInference: {result:#?}");

    let model_inference_id = result.get("id").unwrap().as_str().unwrap();
    assert!(Uuid::parse_str(model_inference_id).is_ok());

    let inference_id_result = result.get("inference_id").unwrap().as_str().unwrap();
    let inference_id_result = Uuid::parse_str(inference_id_result).unwrap();
    assert_eq!(inference_id_result, inference_id);

    let model_name = result.get("model_name").unwrap().as_str().unwrap();
    assert_eq!(model_name, provider.model_name);
    let model_provider_name = result.get("model_provider_name").unwrap().as_str().unwrap();
    assert_eq!(model_provider_name, provider.model_provider_name);

    let raw_request = result.get("raw_request").unwrap().as_str().unwrap();
    assert!(raw_request.to_lowercase().contains("japan"));
    assert!(
        serde_json::from_str::<Value>(raw_request).is_ok(),
        "raw_request is not a valid JSON"
    );

    let raw_response = result.get("raw_response").unwrap().as_str().unwrap();

    // Check if raw_response is valid JSONL
    for line in raw_response.lines() {
        assert!(serde_json::from_str::<Value>(line).is_ok());
    }

    let input_tokens = result.get("input_tokens").unwrap().as_u64().unwrap();
    let output_tokens = result.get("output_tokens").unwrap().as_u64().unwrap();

    // NB: Azure doesn't support input/output tokens during streaming
    if provider.variant_name.contains("azure") {
        assert_eq!(input_tokens, 0);
        assert_eq!(output_tokens, 0);
    } else {
        assert!(input_tokens > 0);
        assert!(output_tokens > 0);
    }

    let response_time_ms = result.get("response_time_ms").unwrap().as_u64().unwrap();
    assert!(response_time_ms > 0);

    let ttft_ms = result.get("ttft_ms").unwrap().as_u64().unwrap();
    assert!(ttft_ms > 50);
    assert!(ttft_ms <= response_time_ms);

    let system = result.get("system").unwrap().as_str().unwrap();
    assert_eq!(
        system,
        "You are a helpful and friendly assistant named Dr. Mehta"
    );
    let input_messages = result.get("input_messages").unwrap().as_str().unwrap();
    let input_messages: Vec<RequestMessage> = serde_json::from_str(input_messages).unwrap();
    let expected_input_messages = vec![RequestMessage {
        role: Role::User,
        content: vec!["What is the capital city of Japan?".to_string().into()],
    }];
    assert_eq!(input_messages, expected_input_messages);
    let output = result.get("output").unwrap().as_str().unwrap();
    let output: Vec<ContentBlock> = serde_json::from_str(output).unwrap();
    assert_eq!(output.len(), 1);
}

pub async fn test_tool_use_tool_choice_auto_used_inference_request_with_provider(
    provider: E2ETestProvider,
) {
    let episode_id = Uuid::now_v7();

    let payload = json!({
        "function_name": "weather_helper",
        "episode_id": episode_id,
        "input":{
            "system": {"assistant_name": "Dr. Mehta"},
            "messages": [
                {
                    "role": "user",
                    "content": "What is the weather like in Tokyo (in Celsius)? Use the `get_temperature` tool."
                }
            ]},
        "stream": false,
        "variant_name": provider.variant_name,
    });

    let response = Client::new()
        .post(get_gateway_endpoint("/inference"))
        .json(&payload)
        .send()
        .await
        .unwrap();

    // Check if the API response is fine
    assert_eq!(response.status(), StatusCode::OK);
    let response_json = response.json::<Value>().await.unwrap();

    println!("API response: {response_json:#?}");

    let inference_id = response_json.get("inference_id").unwrap().as_str().unwrap();
    let inference_id = Uuid::parse_str(inference_id).unwrap();

    let episode_id_response = response_json.get("episode_id").unwrap().as_str().unwrap();
    let episode_id_response = Uuid::parse_str(episode_id_response).unwrap();
    assert_eq!(episode_id_response, episode_id);

    let variant_name = response_json.get("variant_name").unwrap().as_str().unwrap();
    assert_eq!(variant_name, provider.variant_name);

    let content = response_json.get("content").unwrap().as_array().unwrap();
    assert!(!content.is_empty()); // could be > 1 if the model returns text as well
    let content_block = content
        .iter()
        .find(|block| block["type"] == "tool_call")
        .unwrap();
    let content_block_type = content_block.get("type").unwrap().as_str().unwrap();
    assert_eq!(content_block_type, "tool_call");

    assert!(content_block.get("id").unwrap().as_str().is_some());

    let raw_name = content_block.get("raw_name").unwrap().as_str().unwrap();
    assert_eq!(raw_name, "get_temperature");
    let name = content_block.get("name").unwrap().as_str().unwrap();
    assert_eq!(name, "get_temperature");

    let raw_arguments = content_block
        .get("raw_arguments")
        .unwrap()
        .as_str()
        .unwrap();
    let raw_arguments: Value = serde_json::from_str(raw_arguments).unwrap();
    let raw_arguments = raw_arguments.as_object().unwrap();
    assert!(raw_arguments.len() == 2);
    let location = raw_arguments.get("location").unwrap().as_str().unwrap();
    assert_eq!(location.to_lowercase(), "tokyo");
    let units = raw_arguments.get("units").unwrap().as_str().unwrap();
    assert!(units == "celsius");

    let arguments = content_block.get("arguments").unwrap();
    let arguments = arguments.as_object().unwrap();
    assert!(arguments.len() == 2);
    let location = arguments.get("location").unwrap().as_str().unwrap();
    assert_eq!(location.to_lowercase(), "tokyo");
    let units = arguments.get("units").unwrap().as_str().unwrap();
    assert!(units == "celsius");

    let usage = response_json.get("usage").unwrap();
    let usage = usage.as_object().unwrap();
    let input_tokens = usage.get("input_tokens").unwrap().as_u64().unwrap();
    let output_tokens = usage.get("output_tokens").unwrap().as_u64().unwrap();
    assert!(input_tokens > 0);
    assert!(output_tokens > 0);

    // Sleep to allow time for data to be inserted into ClickHouse (trailing writes from API)
    tokio::time::sleep(std::time::Duration::from_secs(1)).await;

    // Check if ClickHouse is correct - ChatInference table
    let clickhouse = get_clickhouse().await;
    let result = select_chat_inference_clickhouse(&clickhouse, inference_id)
        .await
        .unwrap();

    println!("ClickHouse - ChatInference: {result:#?}");

    let id = result.get("id").unwrap().as_str().unwrap();
    let id_uuid = Uuid::parse_str(id).unwrap();
    assert_eq!(id_uuid, inference_id);

    let function_name = result.get("function_name").unwrap().as_str().unwrap();
    assert_eq!(function_name, "weather_helper");

    let variant_name = result.get("variant_name").unwrap().as_str().unwrap();
    assert_eq!(variant_name, provider.variant_name);

    let episode_id_result = result.get("episode_id").unwrap().as_str().unwrap();
    let episode_id_result = Uuid::parse_str(episode_id_result).unwrap();
    assert_eq!(episode_id_result, episode_id);

    let input: Value =
        serde_json::from_str(result.get("input").unwrap().as_str().unwrap()).unwrap();
    let correct_input: Value = json!(
        {
            "system": {
                "assistant_name": "Dr. Mehta"
            },
            "messages": [
                {
                    "role": "user",
                    "content": [{"type": "text", "value": "What is the weather like in Tokyo (in Celsius)? Use the `get_temperature` tool."}]
                }
            ]
        }
    );
    assert_eq!(input, correct_input);

    let output_clickhouse: Vec<Value> =
        serde_json::from_str(result.get("output").unwrap().as_str().unwrap()).unwrap();
    assert_eq!(output_clickhouse, *content);

    let tool_params: Value =
        serde_json::from_str(result.get("tool_params").unwrap().as_str().unwrap()).unwrap();
    assert_eq!(tool_params["tool_choice"], "auto");
    assert_eq!(tool_params["parallel_tool_calls"], false);

    let tools_available = tool_params["tools_available"].as_array().unwrap();
    assert_eq!(tools_available.len(), 1);
    let tool = tools_available.first().unwrap();
    assert_eq!(tool["name"], "get_temperature");
    assert_eq!(
        tool["description"],
        "Get the current temperature in a given location"
    );
    assert_eq!(tool["strict"], false);

    let tool_parameters = tool["parameters"].as_object().unwrap();
    assert_eq!(tool_parameters["type"], "object");
    assert!(tool_parameters.get("properties").is_some());
    assert!(tool_parameters.get("required").is_some());
    assert_eq!(tool_parameters["additionalProperties"], false);

    let properties = tool_parameters["properties"].as_object().unwrap();
    assert!(properties.contains_key("location"));
    assert!(properties.contains_key("units"));

    let location = properties["location"].as_object().unwrap();
    assert_eq!(location["type"], "string");
    assert_eq!(
        location["description"],
        "The location to get the temperature for (e.g. \"New York\")"
    );

    let units = properties["units"].as_object().unwrap();
    assert_eq!(units["type"], "string");
    assert_eq!(
        units["description"],
        "The units to get the temperature in (must be \"fahrenheit\" or \"celsius\")"
    );
    let units_enum = units["enum"].as_array().unwrap();
    assert_eq!(units_enum.len(), 2);
    assert!(units_enum.contains(&json!("fahrenheit")));
    assert!(units_enum.contains(&json!("celsius")));

    let required = tool_parameters["required"].as_array().unwrap();
    assert!(required.contains(&json!("location")));

    // Check if ClickHouse is correct - ModelInference Table
    let result = select_model_inference_clickhouse(&clickhouse, inference_id)
        .await
        .unwrap();

    println!("ClickHouse - ModelInference: {result:#?}");

    let id = result.get("id").unwrap().as_str().unwrap();
    assert!(Uuid::parse_str(id).is_ok());

    let inference_id_result = result.get("inference_id").unwrap().as_str().unwrap();
    let inference_id_result = Uuid::parse_str(inference_id_result).unwrap();
    assert_eq!(inference_id_result, inference_id);

    let model_name = result.get("model_name").unwrap().as_str().unwrap();
    assert_eq!(model_name, provider.model_name);
    let model_provider_name = result.get("model_provider_name").unwrap().as_str().unwrap();
    assert_eq!(model_provider_name, provider.model_provider_name);

    let raw_request = result.get("raw_request").unwrap().as_str().unwrap();
    assert!(raw_request.to_lowercase().contains("tokyo"));
    assert!(raw_request.to_lowercase().contains("celsius"));
    assert!(
        serde_json::from_str::<Value>(raw_request).is_ok(),
        "raw_request is not a valid JSON"
    );

    let raw_response = result.get("raw_response").unwrap().as_str().unwrap();
    assert!(raw_response.to_lowercase().contains("tokyo"));
    assert!(raw_response.contains("get_temperature"));

    let input_tokens = result.get("input_tokens").unwrap().as_u64().unwrap();
    assert!(input_tokens > 0);
    let output_tokens = result.get("output_tokens").unwrap().as_u64().unwrap();
    assert!(output_tokens > 0);
    let response_time_ms = result.get("response_time_ms").unwrap().as_u64().unwrap();
    assert!(response_time_ms > 0);
    assert!(result.get("ttft_ms").unwrap().is_null());

    let system = result.get("system").unwrap().as_str().unwrap();
    assert_eq!(
        system,
        "You are a helpful and friendly assistant named Dr. Mehta.\n\nPeople will ask you questions about the weather.\n\nIf asked about the weather, just respond with the tool call. Use the \"get_temperature\" tool.\n\nIf provided with a tool result, use it to respond to the user (e.g. \"The weather in New York is 55 degrees Fahrenheit.\")."
    );
    let input_messages = result.get("input_messages").unwrap().as_str().unwrap();
    let input_messages: Vec<RequestMessage> = serde_json::from_str(input_messages).unwrap();
    let expected_input_messages = vec![RequestMessage {
        role: Role::User,
        content: vec![
            "What is the weather like in Tokyo (in Celsius)? Use the `get_temperature` tool."
                .to_string()
                .into(),
        ],
    }];
    assert_eq!(input_messages, expected_input_messages);
    let output = result.get("output").unwrap().as_str().unwrap();
    let output: Vec<ContentBlock> = serde_json::from_str(output).unwrap();
    let tool_call_blocks: Vec<_> = output
        .iter()
        .filter(|block| matches!(block, ContentBlock::ToolCall(_)))
        .collect();

    // Assert exactly one tool call
    assert_eq!(tool_call_blocks.len(), 1, "Expected exactly one tool call");

    let tool_call_block = tool_call_blocks[0];
    match tool_call_block {
        ContentBlock::ToolCall(tool_call) => {
            assert_eq!(tool_call.name, "get_temperature");
            let arguments =
                serde_json::from_str::<Value>(&tool_call.arguments.to_lowercase()).unwrap();
            let expected_arguments = json!({
                "location": "tokyo",
                "units": "celsius"
            });
            assert_eq!(arguments, expected_arguments);
        }
        _ => panic!("Unreachable"),
    }
}

pub async fn test_tool_use_tool_choice_auto_used_streaming_inference_request_with_provider(
    provider: E2ETestProvider,
) {
    let episode_id = Uuid::now_v7();

    let payload = json!({
        "function_name": "weather_helper",
        "episode_id": episode_id,
        "input":{
            "system": {"assistant_name": "Dr. Mehta"},
            "messages": [
                {
                    "role": "user",
                    "content": "What is the weather like in Tokyo (in Celsius)? Use the `get_temperature` tool."
                }
            ]},
        "stream": true,
        "variant_name": provider.variant_name,
    });

    let mut event_source = Client::new()
        .post(get_gateway_endpoint("/inference"))
        .json(&payload)
        .eventsource()
        .unwrap();

    let mut chunks = vec![];
    let mut found_done_chunk = false;
    while let Some(event) = event_source.next().await {
        let event = event.unwrap();
        match event {
            Event::Open => continue,
            Event::Message(message) => {
                if message.data == "[DONE]" {
                    found_done_chunk = true;
                    break;
                }
                chunks.push(message.data);
            }
        }
    }
    assert!(found_done_chunk);

    let mut inference_id = None;
    let mut tool_id: Option<String> = None;
    let mut arguments = String::new();
    let mut input_tokens = 0;
    let mut output_tokens = 0;

    for chunk in chunks {
        let chunk_json: Value = serde_json::from_str(&chunk).unwrap();

        println!("API response chunk: {chunk_json:#?}");

        let chunk_inference_id = chunk_json.get("inference_id").unwrap().as_str().unwrap();
        let chunk_inference_id = Uuid::parse_str(chunk_inference_id).unwrap();
        match inference_id {
            None => inference_id = Some(chunk_inference_id),
            Some(inference_id) => assert_eq!(inference_id, chunk_inference_id),
        }

        let chunk_episode_id = chunk_json.get("episode_id").unwrap().as_str().unwrap();
        let chunk_episode_id = Uuid::parse_str(chunk_episode_id).unwrap();
        assert_eq!(chunk_episode_id, episode_id);

        for block in chunk_json.get("content").unwrap().as_array().unwrap() {
            assert!(block.get("id").is_some());

            let block_type = block.get("type").unwrap().as_str().unwrap();

            match block_type {
                "tool_call" => {
                    assert_eq!(
                        block.get("raw_name").unwrap().as_str().unwrap(),
                        "get_temperature"
                    );

                    let block_tool_id = block.get("id").unwrap().as_str().unwrap();
                    match &tool_id {
                        None => tool_id = Some(block_tool_id.to_string()),
                        Some(tool_id) => assert_eq!(tool_id, block_tool_id),
                    }

                    let chunk_arguments = block.get("raw_arguments").unwrap().as_str().unwrap();
                    arguments.push_str(chunk_arguments);
                }
                "text" => {
                    // Sometimes the model will also return some text
                    // (e.g. "Sure, here's the weather in Tokyo:" + tool call)
                    // We mostly care about the tool call, so we'll ignore the text.
                }
                _ => {
                    panic!("Unexpected block type: {}", block_type);
                }
            }
        }

        if let Some(usage) = chunk_json.get("usage").and_then(|u| u.as_object()) {
            input_tokens += usage.get("input_tokens").unwrap().as_u64().unwrap();
            output_tokens += usage.get("output_tokens").unwrap().as_u64().unwrap();
        }
    }

    // NB: Azure doesn't return usage during streaming
    if provider.variant_name.contains("azure") {
        assert_eq!(input_tokens, 0);
        assert_eq!(output_tokens, 0);
    } else {
        assert!(input_tokens > 0);
        assert!(output_tokens > 0);
    }

    let inference_id = inference_id.unwrap();
    let tool_id = tool_id.unwrap();
    assert!(serde_json::from_str::<Value>(&arguments).is_ok());

    // Sleep for 1 second to allow time for data to be inserted into ClickHouse (trailing writes from API)
    tokio::time::sleep(std::time::Duration::from_secs(1)).await;

    // Check ClickHouse - ChatInference Table
    let clickhouse = get_clickhouse().await;
    let result = select_chat_inference_clickhouse(&clickhouse, inference_id)
        .await
        .unwrap();

    println!("ClickHouse - ChatInference: {result:#?}");

    let id = result.get("id").unwrap().as_str().unwrap();
    let id_uuid = Uuid::parse_str(id).unwrap();
    assert_eq!(id_uuid, inference_id);

    let function_name = result.get("function_name").unwrap().as_str().unwrap();
    assert_eq!(function_name, "weather_helper");

    let variant_name = result.get("variant_name").unwrap().as_str().unwrap();
    assert_eq!(variant_name, provider.variant_name);

    let episode_id_result = result.get("episode_id").unwrap().as_str().unwrap();
    let episode_id_result = Uuid::parse_str(episode_id_result).unwrap();
    assert_eq!(episode_id_result, episode_id);

    let input: Value =
        serde_json::from_str(result.get("input").unwrap().as_str().unwrap()).unwrap();
    let correct_input: Value = json!(
        {
            "system": {
                "assistant_name": "Dr. Mehta"
            },
            "messages": [
                {
                    "role": "user",
                    "content": [{"type": "text", "value": "What is the weather like in Tokyo (in Celsius)? Use the `get_temperature` tool."}]
                }
            ]
        }
    );
    assert_eq!(input, correct_input);

    let output_clickhouse: Vec<Value> =
        serde_json::from_str(result.get("output").unwrap().as_str().unwrap()).unwrap();
    assert!(!output_clickhouse.is_empty()); // could be > 1 if the model returns text as well
    let content_block = output_clickhouse.first().unwrap();
    let content_block_type = content_block.get("type").unwrap().as_str().unwrap();
    assert_eq!(content_block_type, "tool_call");
    assert_eq!(content_block.get("id").unwrap().as_str().unwrap(), tool_id);
    assert_eq!(
        content_block.get("name").unwrap().as_str().unwrap(),
        "get_temperature"
    );
    assert_eq!(
        content_block.get("arguments").unwrap().as_object().unwrap(),
        &serde_json::from_str::<serde_json::Map<String, Value>>(&arguments).unwrap()
    );
    assert_eq!(
        content_block.get("raw_name").unwrap().as_str().unwrap(),
        "get_temperature"
    );
    assert_eq!(
        content_block
            .get("raw_arguments")
            .unwrap()
            .as_str()
            .unwrap(),
        arguments
    );

    let tool_params: Value =
        serde_json::from_str(result.get("tool_params").unwrap().as_str().unwrap()).unwrap();
    assert_eq!(tool_params["tool_choice"], "auto");
    assert_eq!(tool_params["parallel_tool_calls"], false);

    let tools_available = tool_params["tools_available"].as_array().unwrap();
    assert_eq!(tools_available.len(), 1);
    let tool = tools_available.first().unwrap();
    assert_eq!(tool["name"], "get_temperature");
    assert_eq!(
        tool["description"],
        "Get the current temperature in a given location"
    );
    assert_eq!(tool["strict"], false);

    let tool_parameters = tool["parameters"].as_object().unwrap();
    assert_eq!(tool_parameters["type"], "object");
    assert!(tool_parameters.get("properties").is_some());
    assert!(tool_parameters.get("required").is_some());
    assert_eq!(tool_parameters["additionalProperties"], false);

    let properties = tool_parameters["properties"].as_object().unwrap();
    assert!(properties.contains_key("location"));
    assert!(properties.contains_key("units"));

    let location = properties["location"].as_object().unwrap();
    assert_eq!(location["type"], "string");
    assert_eq!(
        location["description"],
        "The location to get the temperature for (e.g. \"New York\")"
    );

    let units = properties["units"].as_object().unwrap();
    assert_eq!(units["type"], "string");
    assert_eq!(
        units["description"],
        "The units to get the temperature in (must be \"fahrenheit\" or \"celsius\")"
    );
    let units_enum = units["enum"].as_array().unwrap();
    assert_eq!(units_enum.len(), 2);
    assert!(units_enum.contains(&json!("fahrenheit")));
    assert!(units_enum.contains(&json!("celsius")));

    let required = tool_parameters["required"].as_array().unwrap();
    assert!(required.contains(&json!("location")));

    // Check if ClickHouse is correct - ModelInference Table
    let result = select_model_inference_clickhouse(&clickhouse, inference_id)
        .await
        .unwrap();

    println!("ClickHouse - ModelInference: {result:#?}");

    let id = result.get("id").unwrap().as_str().unwrap();
    assert!(Uuid::parse_str(id).is_ok());

    let inference_id_result = result.get("inference_id").unwrap().as_str().unwrap();
    let inference_id_result = Uuid::parse_str(inference_id_result).unwrap();
    assert_eq!(inference_id_result, inference_id);

    let model_name = result.get("model_name").unwrap().as_str().unwrap();
    assert_eq!(model_name, provider.model_name);
    let model_provider_name = result.get("model_provider_name").unwrap().as_str().unwrap();
    assert_eq!(model_provider_name, provider.model_provider_name);

    let raw_request = result.get("raw_request").unwrap().as_str().unwrap();
    assert!(raw_request.contains("get_temperature"));
    assert!(raw_request.to_lowercase().contains("tokyo"));
    assert!(
        serde_json::from_str::<Value>(raw_request).is_ok(),
        "raw_request is not a valid JSON"
    );

    let raw_response = result.get("raw_response").unwrap().as_str().unwrap();
    assert!(raw_response.contains("get_temperature"));
    // Check if raw_response is valid JSONL
    for line in raw_response.lines() {
        assert!(serde_json::from_str::<Value>(line).is_ok());
    }

    let input_tokens = result.get("input_tokens").unwrap().as_u64().unwrap();
    let output_tokens = result.get("output_tokens").unwrap().as_u64().unwrap();

    // NB: Azure doesn't support input/output tokens during streaming
    if provider.variant_name.contains("azure") {
        assert_eq!(input_tokens, 0);
        assert_eq!(output_tokens, 0);
    } else {
        assert!(input_tokens > 0);
        assert!(output_tokens > 0);
    }

    let response_time_ms = result.get("response_time_ms").unwrap().as_u64().unwrap();
    assert!(response_time_ms > 0);

    let ttft_ms = result.get("ttft_ms").unwrap().as_u64().unwrap();
    assert!(ttft_ms > 50);
    assert!(ttft_ms <= response_time_ms);

    let system = result.get("system").unwrap().as_str().unwrap();
    assert_eq!(
        system,
        "You are a helpful and friendly assistant named Dr. Mehta.\n\nPeople will ask you questions about the weather.\n\nIf asked about the weather, just respond with the tool call. Use the \"get_temperature\" tool.\n\nIf provided with a tool result, use it to respond to the user (e.g. \"The weather in New York is 55 degrees Fahrenheit.\")."
    );
    let input_messages = result.get("input_messages").unwrap().as_str().unwrap();
    let input_messages: Vec<RequestMessage> = serde_json::from_str(input_messages).unwrap();
    let expected_input_messages = vec![RequestMessage {
        role: Role::User,
        content: vec![
            "What is the weather like in Tokyo (in Celsius)? Use the `get_temperature` tool."
                .to_string()
                .into(),
        ],
    }];
    assert_eq!(input_messages, expected_input_messages);
    let output = result.get("output").unwrap().as_str().unwrap();
    let output: Vec<ContentBlock> = serde_json::from_str(output).unwrap();
    let tool_call_blocks: Vec<_> = output
        .iter()
        .filter(|block| matches!(block, ContentBlock::ToolCall(_)))
        .collect();

    // Assert exactly one tool call
    assert_eq!(tool_call_blocks.len(), 1, "Expected exactly one tool call");

    let tool_call_block = tool_call_blocks[0];
    match tool_call_block {
        ContentBlock::ToolCall(tool_call) => {
            assert_eq!(tool_call.name, "get_temperature");
            let arguments =
                serde_json::from_str::<Value>(&tool_call.arguments.to_lowercase()).unwrap();
            let expected_arguments = json!({
                "location": "tokyo",
                "units": "celsius"
            });
            assert_eq!(arguments, expected_arguments);
        }
        _ => panic!("Unreachable"),
    }
}

/// This test is similar to `test_tool_use_tool_choice_auto_used_inference_request_with_provider`, but it steers the model to not use the tool.
/// This ensures that ToolChoice::Auto is working as expected.
pub async fn test_tool_use_tool_choice_auto_unused_inference_request_with_provider(
    provider: E2ETestProvider,
) {
    let episode_id = Uuid::now_v7();

    let payload = json!({
        "function_name": "weather_helper",
        "episode_id": episode_id,
        "input":{
            "system": {"assistant_name": "Dr. Mehta"},
            "messages": [
                {
                    "role": "user",
                    "content": "What is your name?"
                }
            ]},
        "stream": false,
        "variant_name": provider.variant_name,
    });

    let response = Client::new()
        .post(get_gateway_endpoint("/inference"))
        .json(&payload)
        .send()
        .await
        .unwrap();

    // Check if the API response is fine
    assert_eq!(response.status(), StatusCode::OK);
    let response_json = response.json::<Value>().await.unwrap();

    println!("API response: {response_json:#?}");

    let inference_id = response_json.get("inference_id").unwrap().as_str().unwrap();
    let inference_id = Uuid::parse_str(inference_id).unwrap();

    let episode_id_response = response_json.get("episode_id").unwrap().as_str().unwrap();
    let episode_id_response = Uuid::parse_str(episode_id_response).unwrap();
    assert_eq!(episode_id_response, episode_id);

    let variant_name = response_json.get("variant_name").unwrap().as_str().unwrap();
    assert_eq!(variant_name, provider.variant_name);

    let content = response_json.get("content").unwrap().as_array().unwrap();
    assert!(!content.iter().any(|block| block["type"] == "tool_call"));
    let content_block = content
        .iter()
        .find(|block| block["type"] == "text")
        .unwrap();
    let content_block_text = content_block.get("text").unwrap().as_str().unwrap();
    assert!(content_block_text.to_lowercase().contains("mehta"));

    let usage = response_json.get("usage").unwrap();
    let usage = usage.as_object().unwrap();
    let input_tokens = usage.get("input_tokens").unwrap().as_u64().unwrap();
    let output_tokens = usage.get("output_tokens").unwrap().as_u64().unwrap();
    assert!(input_tokens > 0);
    assert!(output_tokens > 0);

    // Sleep to allow time for data to be inserted into ClickHouse (trailing writes from API)
    tokio::time::sleep(std::time::Duration::from_secs(1)).await;

    // Check if ClickHouse is correct - ChatInference table
    let clickhouse = get_clickhouse().await;
    let result = select_chat_inference_clickhouse(&clickhouse, inference_id)
        .await
        .unwrap();

    println!("ClickHouse - ChatInference: {result:#?}");

    let id = result.get("id").unwrap().as_str().unwrap();
    let id_uuid = Uuid::parse_str(id).unwrap();
    assert_eq!(id_uuid, inference_id);

    let function_name = result.get("function_name").unwrap().as_str().unwrap();
    assert_eq!(function_name, "weather_helper");

    let variant_name = result.get("variant_name").unwrap().as_str().unwrap();
    assert_eq!(variant_name, provider.variant_name);

    let episode_id_result = result.get("episode_id").unwrap().as_str().unwrap();
    let episode_id_result = Uuid::parse_str(episode_id_result).unwrap();
    assert_eq!(episode_id_result, episode_id);

    let input: Value =
        serde_json::from_str(result.get("input").unwrap().as_str().unwrap()).unwrap();
    let correct_input: Value = json!(
        {
            "system": {
                "assistant_name": "Dr. Mehta"
            },
            "messages": [
                {
                    "role": "user",
                    "content": [{"type": "text", "value": "What is your name?"}]
                }
            ]
        }
    );
    assert_eq!(input, correct_input);

    let output_clickhouse: Vec<Value> =
        serde_json::from_str(result.get("output").unwrap().as_str().unwrap()).unwrap();
    assert_eq!(output_clickhouse, *content);

    let tool_params: Value =
        serde_json::from_str(result.get("tool_params").unwrap().as_str().unwrap()).unwrap();
    assert_eq!(tool_params["tool_choice"], "auto");
    assert_eq!(tool_params["parallel_tool_calls"], false);

    let tools_available = tool_params["tools_available"].as_array().unwrap();
    assert_eq!(tools_available.len(), 1);
    let tool = tools_available.first().unwrap();
    assert_eq!(tool["name"], "get_temperature");
    assert_eq!(
        tool["description"],
        "Get the current temperature in a given location"
    );
    assert_eq!(tool["strict"], false);

    let tool_parameters = tool["parameters"].as_object().unwrap();
    assert_eq!(tool_parameters["type"], "object");
    assert!(tool_parameters.get("properties").is_some());
    assert!(tool_parameters.get("required").is_some());
    assert_eq!(tool_parameters["additionalProperties"], false);

    let properties = tool_parameters["properties"].as_object().unwrap();
    assert!(properties.contains_key("location"));
    assert!(properties.contains_key("units"));

    let location = properties["location"].as_object().unwrap();
    assert_eq!(location["type"], "string");
    assert_eq!(
        location["description"],
        "The location to get the temperature for (e.g. \"New York\")"
    );

    let units = properties["units"].as_object().unwrap();
    assert_eq!(units["type"], "string");
    assert_eq!(
        units["description"],
        "The units to get the temperature in (must be \"fahrenheit\" or \"celsius\")"
    );
    let units_enum = units["enum"].as_array().unwrap();
    assert_eq!(units_enum.len(), 2);
    assert!(units_enum.contains(&json!("fahrenheit")));
    assert!(units_enum.contains(&json!("celsius")));

    let required = tool_parameters["required"].as_array().unwrap();
    assert!(required.contains(&json!("location")));

    // Check if ClickHouse is correct - ModelInference Table
    let result = select_model_inference_clickhouse(&clickhouse, inference_id)
        .await
        .unwrap();

    println!("ClickHouse - ModelInference: {result:#?}");

    let id = result.get("id").unwrap().as_str().unwrap();
    assert!(Uuid::parse_str(id).is_ok());

    let inference_id_result = result.get("inference_id").unwrap().as_str().unwrap();
    let inference_id_result = Uuid::parse_str(inference_id_result).unwrap();
    assert_eq!(inference_id_result, inference_id);

    let model_name = result.get("model_name").unwrap().as_str().unwrap();
    assert_eq!(model_name, provider.model_name);
    let model_provider_name = result.get("model_provider_name").unwrap().as_str().unwrap();
    assert_eq!(model_provider_name, provider.model_provider_name);

    let raw_request = result.get("raw_request").unwrap().as_str().unwrap();
    assert!(raw_request.to_lowercase().contains("what is your name"));
    assert!(
        serde_json::from_str::<Value>(raw_request).is_ok(),
        "raw_request is not a valid JSON"
    );

    let raw_response = result.get("raw_response").unwrap().as_str().unwrap();
    assert!(raw_response.to_lowercase().contains("mehta"));

    let input_tokens = result.get("input_tokens").unwrap().as_u64().unwrap();
    assert!(input_tokens > 0);
    let output_tokens = result.get("output_tokens").unwrap().as_u64().unwrap();
    assert!(output_tokens > 0);
    let response_time_ms = result.get("response_time_ms").unwrap().as_u64().unwrap();
    assert!(response_time_ms > 0);
    assert!(result.get("ttft_ms").unwrap().is_null());

    let system = result.get("system").unwrap().as_str().unwrap();
    assert_eq!(
        system,
        "You are a helpful and friendly assistant named Dr. Mehta.\n\nPeople will ask you questions about the weather.\n\nIf asked about the weather, just respond with the tool call. Use the \"get_temperature\" tool.\n\nIf provided with a tool result, use it to respond to the user (e.g. \"The weather in New York is 55 degrees Fahrenheit.\")."
    );
    let input_messages = result.get("input_messages").unwrap().as_str().unwrap();
    let input_messages: Vec<RequestMessage> = serde_json::from_str(input_messages).unwrap();
    let expected_input_messages = vec![RequestMessage {
        role: Role::User,
        content: vec!["What is your name?".to_string().into()],
    }];
    assert_eq!(input_messages, expected_input_messages);
    let output = result.get("output").unwrap().as_str().unwrap();
    let output: Vec<ContentBlock> = serde_json::from_str(output).unwrap();
    let first = output.first().unwrap();
    match first {
        ContentBlock::Text(_text) => {}
        _ => {
            panic!("Expected a text block, got {:?}", first);
        }
    }
}

/// This test is similar to `test_tool_use_tool_choice_auto_used_streaming_inference_request_with_provider`, but it steers the model to not use the tool.
/// This ensures that ToolChoice::Auto is working as expected.
pub async fn test_tool_use_tool_choice_auto_unused_streaming_inference_request_with_provider(
    provider: E2ETestProvider,
) {
    let episode_id = Uuid::now_v7();

    let payload = json!({
        "function_name": "weather_helper",
        "episode_id": episode_id,
        "input":{
            "system": {"assistant_name": "Dr. Mehta"},
            "messages": [
                {
                    "role": "user",
                    "content": "What is your name?"
                }
            ]},
        "stream": true,
        "variant_name": provider.variant_name,
    });

    let mut event_source = Client::new()
        .post(get_gateway_endpoint("/inference"))
        .json(&payload)
        .eventsource()
        .unwrap();

    let mut chunks = vec![];
    let mut found_done_chunk = false;
    while let Some(event) = event_source.next().await {
        let event = event.unwrap();
        match event {
            Event::Open => continue,
            Event::Message(message) => {
                if message.data == "[DONE]" {
                    found_done_chunk = true;
                    break;
                }
                chunks.push(message.data);
            }
        }
    }
    assert!(found_done_chunk);

    let mut inference_id = None;
    let mut full_text = String::new();
    let mut input_tokens = 0;
    let mut output_tokens = 0;

    for chunk in chunks {
        let chunk_json: Value = serde_json::from_str(&chunk).unwrap();

        println!("API response chunk: {chunk_json:#?}");

        let chunk_inference_id = chunk_json.get("inference_id").unwrap().as_str().unwrap();
        let chunk_inference_id = Uuid::parse_str(chunk_inference_id).unwrap();
        match inference_id {
            None => inference_id = Some(chunk_inference_id),
            Some(inference_id) => assert_eq!(inference_id, chunk_inference_id),
        }

        let chunk_episode_id = chunk_json.get("episode_id").unwrap().as_str().unwrap();
        let chunk_episode_id = Uuid::parse_str(chunk_episode_id).unwrap();
        assert_eq!(chunk_episode_id, episode_id);

        for block in chunk_json.get("content").unwrap().as_array().unwrap() {
            assert!(block.get("id").is_some());

            let block_type = block.get("type").unwrap().as_str().unwrap();

            match block_type {
                "tool_call" => {
                    panic!("Tool call found in streaming inference response");
                }
                "text" => {
                    full_text.push_str(block.get("text").unwrap().as_str().unwrap());
                }
                _ => {
                    panic!("Unexpected block type: {}", block_type);
                }
            }
        }

        if let Some(usage) = chunk_json.get("usage").and_then(|u| u.as_object()) {
            input_tokens += usage.get("input_tokens").unwrap().as_u64().unwrap();
            output_tokens += usage.get("output_tokens").unwrap().as_u64().unwrap();
        }
    }

    // NB: Azure doesn't return usage during streaming
    if provider.variant_name.contains("azure") {
        assert_eq!(input_tokens, 0);
        assert_eq!(output_tokens, 0);
    } else {
        assert!(input_tokens > 0);
        assert!(output_tokens > 0);
    }

    let inference_id = inference_id.unwrap();

    assert!(full_text.to_lowercase().contains("mehta"));

    // Sleep for 1 second to allow time for data to be inserted into ClickHouse (trailing writes from API)
    tokio::time::sleep(std::time::Duration::from_secs(1)).await;

    // Check ClickHouse - ChatInference Table
    let clickhouse = get_clickhouse().await;
    let result = select_chat_inference_clickhouse(&clickhouse, inference_id)
        .await
        .unwrap();

    println!("ClickHouse - ChatInference: {result:#?}");

    let id = result.get("id").unwrap().as_str().unwrap();
    let id_uuid = Uuid::parse_str(id).unwrap();
    assert_eq!(id_uuid, inference_id);

    let function_name = result.get("function_name").unwrap().as_str().unwrap();
    assert_eq!(function_name, "weather_helper");

    let variant_name = result.get("variant_name").unwrap().as_str().unwrap();
    assert_eq!(variant_name, provider.variant_name);

    let episode_id_result = result.get("episode_id").unwrap().as_str().unwrap();
    let episode_id_result = Uuid::parse_str(episode_id_result).unwrap();
    assert_eq!(episode_id_result, episode_id);

    let input: Value =
        serde_json::from_str(result.get("input").unwrap().as_str().unwrap()).unwrap();
    let correct_input: Value = json!(
        {
            "system": {
                "assistant_name": "Dr. Mehta"
            },
            "messages": [
                {
                    "role": "user",
                    "content": [{"type": "text", "value": "What is your name?"}]
                }
            ]
        }
    );
    assert_eq!(input, correct_input);

    let output_clickhouse: Vec<Value> =
        serde_json::from_str(result.get("output").unwrap().as_str().unwrap()).unwrap();

    assert!(!output_clickhouse
        .iter()
        .any(|block| block["type"] == "tool_call"));

    let content_block = output_clickhouse.first().unwrap();
    let content_block_type = content_block.get("type").unwrap().as_str().unwrap();
    assert_eq!(content_block_type, "text");
    assert!(content_block
        .get("text")
        .unwrap()
        .as_str()
        .unwrap()
        .to_lowercase()
        .contains("mehta"));

    let tool_params: Value =
        serde_json::from_str(result.get("tool_params").unwrap().as_str().unwrap()).unwrap();
    assert_eq!(tool_params["tool_choice"], "auto");
    assert_eq!(tool_params["parallel_tool_calls"], false);

    let tools_available = tool_params["tools_available"].as_array().unwrap();
    assert_eq!(tools_available.len(), 1);
    let tool = tools_available.first().unwrap();
    assert_eq!(tool["name"], "get_temperature");
    assert_eq!(
        tool["description"],
        "Get the current temperature in a given location"
    );
    assert_eq!(tool["strict"], false);

    let tool_parameters = tool["parameters"].as_object().unwrap();
    assert_eq!(tool_parameters["type"], "object");
    assert!(tool_parameters.get("properties").is_some());
    assert!(tool_parameters.get("required").is_some());
    assert_eq!(tool_parameters["additionalProperties"], false);

    let properties = tool_parameters["properties"].as_object().unwrap();
    assert!(properties.contains_key("location"));
    assert!(properties.contains_key("units"));

    let location = properties["location"].as_object().unwrap();
    assert_eq!(location["type"], "string");
    assert_eq!(
        location["description"],
        "The location to get the temperature for (e.g. \"New York\")"
    );

    let units = properties["units"].as_object().unwrap();
    assert_eq!(units["type"], "string");
    assert_eq!(
        units["description"],
        "The units to get the temperature in (must be \"fahrenheit\" or \"celsius\")"
    );
    let units_enum = units["enum"].as_array().unwrap();
    assert_eq!(units_enum.len(), 2);
    assert!(units_enum.contains(&json!("fahrenheit")));
    assert!(units_enum.contains(&json!("celsius")));

    let required = tool_parameters["required"].as_array().unwrap();
    assert!(required.contains(&json!("location")));

    // Check if ClickHouse is correct - ModelInference Table
    let result = select_model_inference_clickhouse(&clickhouse, inference_id)
        .await
        .unwrap();

    println!("ClickHouse - ModelInference: {result:#?}");

    let id = result.get("id").unwrap().as_str().unwrap();
    assert!(Uuid::parse_str(id).is_ok());

    let inference_id_result = result.get("inference_id").unwrap().as_str().unwrap();
    let inference_id_result = Uuid::parse_str(inference_id_result).unwrap();
    assert_eq!(inference_id_result, inference_id);

    let model_name = result.get("model_name").unwrap().as_str().unwrap();
    assert_eq!(model_name, provider.model_name);
    let model_provider_name = result.get("model_provider_name").unwrap().as_str().unwrap();
    assert_eq!(model_provider_name, provider.model_provider_name);

    let raw_request = result.get("raw_request").unwrap().as_str().unwrap();
    assert!(raw_request.to_lowercase().contains("what is your name"));
    assert!(
        serde_json::from_str::<Value>(raw_request).is_ok(),
        "raw_request is not a valid JSON"
    );

    let raw_response = result.get("raw_response").unwrap().as_str().unwrap();
    // Check if raw_response is valid JSONL
    for line in raw_response.lines() {
        assert!(serde_json::from_str::<Value>(line).is_ok());
    }

    let input_tokens = result.get("input_tokens").unwrap().as_u64().unwrap();
    let output_tokens = result.get("output_tokens").unwrap().as_u64().unwrap();

    // NB: Azure doesn't support input/output tokens during streaming
    if provider.variant_name.contains("azure") {
        assert_eq!(input_tokens, 0);
        assert_eq!(output_tokens, 0);
    } else {
        assert!(input_tokens > 0);
        assert!(output_tokens > 0);
    }

    let response_time_ms = result.get("response_time_ms").unwrap().as_u64().unwrap();
    assert!(response_time_ms > 0);

    let ttft_ms = result.get("ttft_ms").unwrap().as_u64().unwrap();
    assert!(ttft_ms > 50);
    assert!(ttft_ms <= response_time_ms);

    let system = result.get("system").unwrap().as_str().unwrap();
    assert_eq!(
        system,
        "You are a helpful and friendly assistant named Dr. Mehta.\n\nPeople will ask you questions about the weather.\n\nIf asked about the weather, just respond with the tool call. Use the \"get_temperature\" tool.\n\nIf provided with a tool result, use it to respond to the user (e.g. \"The weather in New York is 55 degrees Fahrenheit.\")."
    );
    let input_messages = result.get("input_messages").unwrap().as_str().unwrap();
    let input_messages: Vec<RequestMessage> = serde_json::from_str(input_messages).unwrap();
    let expected_input_messages = vec![RequestMessage {
        role: Role::User,
        content: vec!["What is your name?".to_string().into()],
    }];
    assert_eq!(input_messages, expected_input_messages);
    let output = result.get("output").unwrap().as_str().unwrap();
    let output: Vec<ContentBlock> = serde_json::from_str(output).unwrap();
    let first = output.first().unwrap();
    match first {
        ContentBlock::Text(_text) => {}
        _ => {
            panic!("Expected a text block, got {:?}", first);
        }
    }
}

pub async fn test_tool_use_tool_choice_required_inference_request_with_provider(
    provider: E2ETestProvider,
) {
    // Azure doesn't support `tool_choice: "required"`
    if provider.model_provider_name == "azure" {
        return;
    }

    // GCP Vertex doesn't support `tool_choice: "required"` for Gemini 1.5 Flash
    if provider.model_provider_name.contains("gcp_vertex")
        && provider.model_name == "gemini-1.5-flash-001"
    {
        return;
    }

    let episode_id = Uuid::now_v7();

    let payload = json!({
        "function_name": "weather_helper",
        "episode_id": episode_id,
        "input":{
            "system": {"assistant_name": "Dr. Mehta"},
            "messages": [
                {
                    "role": "user",
                    "content": "What is your name?"
                }
            ]},
        "tool_choice": "required",
        "stream": false,
        "variant_name": provider.variant_name,
    });

    let response = Client::new()
        .post(get_gateway_endpoint("/inference"))
        .json(&payload)
        .send()
        .await
        .unwrap();

    // Check if the API response is fine
    assert_eq!(response.status(), StatusCode::OK);
    let response_json = response.json::<Value>().await.unwrap();

    println!("API response: {response_json:#?}");

    let inference_id = response_json.get("inference_id").unwrap().as_str().unwrap();
    let inference_id = Uuid::parse_str(inference_id).unwrap();

    let episode_id_response = response_json.get("episode_id").unwrap().as_str().unwrap();
    let episode_id_response = Uuid::parse_str(episode_id_response).unwrap();
    assert_eq!(episode_id_response, episode_id);

    let variant_name = response_json.get("variant_name").unwrap().as_str().unwrap();
    assert_eq!(variant_name, provider.variant_name);

    let content = response_json.get("content").unwrap().as_array().unwrap();
    assert!(!content.is_empty()); // could be > 1 if the model returns text as well
    let content_block = content
        .iter()
        .find(|block| block["type"] == "tool_call")
        .unwrap();
    let content_block_type = content_block.get("type").unwrap().as_str().unwrap();
    assert_eq!(content_block_type, "tool_call");

    assert!(content_block.get("id").unwrap().as_str().is_some());

    let raw_name = content_block.get("raw_name").unwrap().as_str().unwrap();
    assert_eq!(raw_name, "get_temperature");
    let name = content_block.get("name").unwrap().as_str().unwrap();
    assert_eq!(name, "get_temperature");

    let raw_arguments = content_block
        .get("raw_arguments")
        .unwrap()
        .as_str()
        .unwrap();
    let raw_arguments: Value = serde_json::from_str(raw_arguments).unwrap();
    let raw_arguments = raw_arguments.as_object().unwrap();
    assert!(raw_arguments.len() == 1 || raw_arguments.len() == 2);
    assert!(raw_arguments.get("location").unwrap().as_str().is_some());
    if raw_arguments.len() == 2 {
        let units = raw_arguments.get("units").unwrap().as_str().unwrap();
        assert!(units == "celsius" || units == "fahrenheit");
    }

    let arguments = content_block.get("arguments").unwrap();
    let arguments = arguments.as_object().unwrap();
    assert!(arguments.len() == 1 || arguments.len() == 2);
    assert!(arguments.get("location").unwrap().as_str().is_some());
    if arguments.len() == 2 {
        let units = arguments.get("units").unwrap().as_str().unwrap();
        assert!(units == "celsius" || units == "fahrenheit");
    }

    let usage = response_json.get("usage").unwrap();
    let usage = usage.as_object().unwrap();
    let input_tokens = usage.get("input_tokens").unwrap().as_u64().unwrap();
    let output_tokens = usage.get("output_tokens").unwrap().as_u64().unwrap();
    assert!(input_tokens > 0);
    assert!(output_tokens > 0);

    // Sleep to allow time for data to be inserted into ClickHouse (trailing writes from API)
    tokio::time::sleep(std::time::Duration::from_secs(1)).await;

    // Check if ClickHouse is correct - ChatInference table
    let clickhouse = get_clickhouse().await;
    let result = select_chat_inference_clickhouse(&clickhouse, inference_id)
        .await
        .unwrap();

    println!("ClickHouse - ChatInference: {result:#?}");

    let id = result.get("id").unwrap().as_str().unwrap();
    let id_uuid = Uuid::parse_str(id).unwrap();
    assert_eq!(id_uuid, inference_id);

    let function_name = result.get("function_name").unwrap().as_str().unwrap();
    assert_eq!(function_name, "weather_helper");

    let variant_name = result.get("variant_name").unwrap().as_str().unwrap();
    assert_eq!(variant_name, provider.variant_name);

    let episode_id_result = result.get("episode_id").unwrap().as_str().unwrap();
    let episode_id_result = Uuid::parse_str(episode_id_result).unwrap();
    assert_eq!(episode_id_result, episode_id);

    let input: Value =
        serde_json::from_str(result.get("input").unwrap().as_str().unwrap()).unwrap();
    let correct_input: Value = json!(
        {
            "system": {
                "assistant_name": "Dr. Mehta"
            },
            "messages": [
                {
                    "role": "user",
                    "content": [{"type": "text", "value": "What is your name?"}]
                }
            ]
        }
    );
    assert_eq!(input, correct_input);

    let output_clickhouse: Vec<Value> =
        serde_json::from_str(result.get("output").unwrap().as_str().unwrap()).unwrap();
    assert_eq!(output_clickhouse, *content);

    let tool_params: Value =
        serde_json::from_str(result.get("tool_params").unwrap().as_str().unwrap()).unwrap();
    assert_eq!(tool_params["tool_choice"], "required");
    assert_eq!(tool_params["parallel_tool_calls"], false);

    let tools_available = tool_params["tools_available"].as_array().unwrap();
    assert_eq!(tools_available.len(), 1);
    let tool = tools_available.first().unwrap();
    assert_eq!(tool["name"], "get_temperature");
    assert_eq!(
        tool["description"],
        "Get the current temperature in a given location"
    );
    assert_eq!(tool["strict"], false);

    let tool_parameters = tool["parameters"].as_object().unwrap();
    assert_eq!(tool_parameters["type"], "object");
    assert!(tool_parameters.get("properties").is_some());
    assert!(tool_parameters.get("required").is_some());
    assert_eq!(tool_parameters["additionalProperties"], false);

    let properties = tool_parameters["properties"].as_object().unwrap();
    assert!(properties.contains_key("location"));
    assert!(properties.contains_key("units"));

    let location = properties["location"].as_object().unwrap();
    assert_eq!(location["type"], "string");
    assert_eq!(
        location["description"],
        "The location to get the temperature for (e.g. \"New York\")"
    );

    let units = properties["units"].as_object().unwrap();
    assert_eq!(units["type"], "string");
    assert_eq!(
        units["description"],
        "The units to get the temperature in (must be \"fahrenheit\" or \"celsius\")"
    );
    let units_enum = units["enum"].as_array().unwrap();
    assert_eq!(units_enum.len(), 2);
    assert!(units_enum.contains(&json!("fahrenheit")));
    assert!(units_enum.contains(&json!("celsius")));

    let required = tool_parameters["required"].as_array().unwrap();
    assert!(required.contains(&json!("location")));

    // Check if ClickHouse is correct - ModelInference Table
    let result = select_model_inference_clickhouse(&clickhouse, inference_id)
        .await
        .unwrap();

    println!("ClickHouse - ModelInference: {result:#?}");

    let id = result.get("id").unwrap().as_str().unwrap();
    assert!(Uuid::parse_str(id).is_ok());

    let inference_id_result = result.get("inference_id").unwrap().as_str().unwrap();
    let inference_id_result = Uuid::parse_str(inference_id_result).unwrap();
    assert_eq!(inference_id_result, inference_id);

    let model_name = result.get("model_name").unwrap().as_str().unwrap();
    assert_eq!(model_name, provider.model_name);
    let model_provider_name = result.get("model_provider_name").unwrap().as_str().unwrap();
    assert_eq!(model_provider_name, provider.model_provider_name);

    let raw_request = result.get("raw_request").unwrap().as_str().unwrap();
    assert!(raw_request.to_lowercase().contains("what is your name"));
    assert!(
        serde_json::from_str::<Value>(raw_request).is_ok(),
        "raw_request is not a valid JSON"
    );

    let raw_response = result.get("raw_response").unwrap().as_str().unwrap();
    assert!(raw_response.contains("get_temperature"));

    let input_tokens = result.get("input_tokens").unwrap().as_u64().unwrap();
    assert!(input_tokens > 0);
    let output_tokens = result.get("output_tokens").unwrap().as_u64().unwrap();
    assert!(output_tokens > 0);
    let response_time_ms = result.get("response_time_ms").unwrap().as_u64().unwrap();
    assert!(response_time_ms > 0);
    assert!(result.get("ttft_ms").unwrap().is_null());

    let system = result.get("system").unwrap().as_str().unwrap();
    assert_eq!(
        system,
        "You are a helpful and friendly assistant named Dr. Mehta.\n\nPeople will ask you questions about the weather.\n\nIf asked about the weather, just respond with the tool call. Use the \"get_temperature\" tool.\n\nIf provided with a tool result, use it to respond to the user (e.g. \"The weather in New York is 55 degrees Fahrenheit.\")."
    );
    let input_messages = result.get("input_messages").unwrap().as_str().unwrap();
    let input_messages: Vec<RequestMessage> = serde_json::from_str(input_messages).unwrap();
    let expected_input_messages = vec![RequestMessage {
        role: Role::User,
        content: vec!["What is your name?".to_string().into()],
    }];
    assert_eq!(input_messages, expected_input_messages);
    let output = result.get("output").unwrap().as_str().unwrap();
    let output: Vec<ContentBlock> = serde_json::from_str(output).unwrap();
    let tool_call_blocks: Vec<_> = output
        .iter()
        .filter(|block| matches!(block, ContentBlock::ToolCall(_)))
        .collect();

    // Assert exactly one tool call
    assert_eq!(tool_call_blocks.len(), 1, "Expected exactly one tool call");

    let tool_call_block = tool_call_blocks[0];
    match tool_call_block {
        ContentBlock::ToolCall(tool_call) => {
            assert_eq!(tool_call.name, "get_temperature");
            serde_json::from_str::<Value>(&tool_call.arguments.to_lowercase()).unwrap();
        }
        _ => panic!("Unreachable"),
    }
}

pub async fn test_tool_use_tool_choice_required_streaming_inference_request_with_provider(
    provider: E2ETestProvider,
) {
    // Azure doesn't support `tool_choice: "required"`
    if provider.model_provider_name == "azure" {
        return;
    }

    // GCP Vertex doesn't support `tool_choice: "required"` for Gemini 1.5 Flash
    if provider.model_provider_name.contains("gcp_vertex")
        && provider.model_name == "gemini-1.5-flash-001"
    {
        return;
    }

    let episode_id = Uuid::now_v7();

    let payload = json!({
        "function_name": "weather_helper",
        "episode_id": episode_id,
        "input":{
            "system": {"assistant_name": "Dr. Mehta"},
            "messages": [
                {
                    "role": "user",
                    "content": "What is your name?"
                }
            ]},
        "tool_choice": "required",
        "stream": true,
        "variant_name": provider.variant_name,
    });

    let mut event_source = Client::new()
        .post(get_gateway_endpoint("/inference"))
        .json(&payload)
        .eventsource()
        .unwrap();

    let mut chunks = vec![];
    let mut found_done_chunk = false;
    while let Some(event) = event_source.next().await {
        let event = event.unwrap();
        match event {
            Event::Open => continue,
            Event::Message(message) => {
                if message.data == "[DONE]" {
                    found_done_chunk = true;
                    break;
                }
                chunks.push(message.data);
            }
        }
    }
    assert!(found_done_chunk);

    let mut inference_id = None;
    let mut tool_id: Option<String> = None;
    let mut arguments = String::new();
    let mut input_tokens = 0;
    let mut output_tokens = 0;

    for chunk in chunks {
        let chunk_json: Value = serde_json::from_str(&chunk).unwrap();

        println!("API response chunk: {chunk_json:#?}");

        let chunk_inference_id = chunk_json.get("inference_id").unwrap().as_str().unwrap();
        let chunk_inference_id = Uuid::parse_str(chunk_inference_id).unwrap();
        match inference_id {
            None => inference_id = Some(chunk_inference_id),
            Some(inference_id) => assert_eq!(inference_id, chunk_inference_id),
        }

        let chunk_episode_id = chunk_json.get("episode_id").unwrap().as_str().unwrap();
        let chunk_episode_id = Uuid::parse_str(chunk_episode_id).unwrap();
        assert_eq!(chunk_episode_id, episode_id);

        for block in chunk_json.get("content").unwrap().as_array().unwrap() {
            assert!(block.get("id").is_some());

            let block_type = block.get("type").unwrap().as_str().unwrap();

            match block_type {
                "tool_call" => {
                    assert_eq!(
                        block.get("raw_name").unwrap().as_str().unwrap(),
                        "get_temperature"
                    );

                    let block_tool_id = block.get("id").unwrap().as_str().unwrap();
                    match &tool_id {
                        None => tool_id = Some(block_tool_id.to_string()),
                        Some(tool_id) => assert_eq!(tool_id, block_tool_id),
                    }

                    let chunk_arguments = block.get("raw_arguments").unwrap().as_str().unwrap();
                    arguments.push_str(chunk_arguments);
                }
                "text" => {
                    // Sometimes the model will also return some text
                    // (e.g. "Sure, here's the weather in Tokyo:" + tool call)
                    // We mostly care about the tool call, so we'll ignore the text.
                }
                _ => {
                    panic!("Unexpected block type: {}", block_type);
                }
            }
        }

        if let Some(usage) = chunk_json.get("usage").and_then(|u| u.as_object()) {
            input_tokens += usage.get("input_tokens").unwrap().as_u64().unwrap();
            output_tokens += usage.get("output_tokens").unwrap().as_u64().unwrap();
        }
    }

    // NB: Azure doesn't return usage during streaming
    if provider.variant_name.contains("azure") {
        assert_eq!(input_tokens, 0);
        assert_eq!(output_tokens, 0);
    } else {
        assert!(input_tokens > 0);
        assert!(output_tokens > 0);
    }

    let inference_id = inference_id.unwrap();
    let tool_id = tool_id.unwrap();
    assert!(serde_json::from_str::<Value>(&arguments).is_ok());

    // Sleep for 1 second to allow time for data to be inserted into ClickHouse (trailing writes from API)
    tokio::time::sleep(std::time::Duration::from_secs(1)).await;

    // Check ClickHouse - ChatInference Table
    let clickhouse = get_clickhouse().await;
    let result = select_chat_inference_clickhouse(&clickhouse, inference_id)
        .await
        .unwrap();

    println!("ClickHouse - ChatInference: {result:#?}");

    let id = result.get("id").unwrap().as_str().unwrap();
    let id_uuid = Uuid::parse_str(id).unwrap();
    assert_eq!(id_uuid, inference_id);

    let function_name = result.get("function_name").unwrap().as_str().unwrap();
    assert_eq!(function_name, "weather_helper");

    let variant_name = result.get("variant_name").unwrap().as_str().unwrap();
    assert_eq!(variant_name, provider.variant_name);

    let episode_id_result = result.get("episode_id").unwrap().as_str().unwrap();
    let episode_id_result = Uuid::parse_str(episode_id_result).unwrap();
    assert_eq!(episode_id_result, episode_id);

    let input: Value =
        serde_json::from_str(result.get("input").unwrap().as_str().unwrap()).unwrap();
    let correct_input: Value = json!(
        {
            "system": {
                "assistant_name": "Dr. Mehta"
            },
            "messages": [
                {
                    "role": "user",
                    "content": [{"type": "text", "value": "What is your name?"}]
                }
            ]
        }
    );
    assert_eq!(input, correct_input);

    let output_clickhouse: Vec<Value> =
        serde_json::from_str(result.get("output").unwrap().as_str().unwrap()).unwrap();
    assert!(!output_clickhouse.is_empty()); // could be > 1 if the model returns text as well
    let content_block = output_clickhouse.first().unwrap();
    let content_block_type = content_block.get("type").unwrap().as_str().unwrap();
    assert_eq!(content_block_type, "tool_call");
    assert_eq!(content_block.get("id").unwrap().as_str().unwrap(), tool_id);
    assert_eq!(
        content_block.get("raw_name").unwrap().as_str().unwrap(),
        "get_temperature"
    );
    assert_eq!(
        content_block
            .get("raw_arguments")
            .unwrap()
            .as_str()
            .unwrap(),
        arguments
    );
    assert_eq!(
        content_block.get("name").unwrap().as_str().unwrap(),
        "get_temperature"
    );
    assert_eq!(
        content_block.get("arguments").unwrap().as_object().unwrap(),
        &serde_json::from_str::<serde_json::Map<String, Value>>(&arguments).unwrap()
    );

    let tool_params: Value =
        serde_json::from_str(result.get("tool_params").unwrap().as_str().unwrap()).unwrap();
    assert_eq!(tool_params["tool_choice"], "required");
    assert_eq!(tool_params["parallel_tool_calls"], false);

    let tools_available = tool_params["tools_available"].as_array().unwrap();
    assert_eq!(tools_available.len(), 1);
    let tool = tools_available.first().unwrap();
    assert_eq!(tool["name"], "get_temperature");
    assert_eq!(
        tool["description"],
        "Get the current temperature in a given location"
    );
    assert_eq!(tool["strict"], false);

    let tool_parameters = tool["parameters"].as_object().unwrap();
    assert_eq!(tool_parameters["type"], "object");
    assert!(tool_parameters.get("properties").is_some());
    assert!(tool_parameters.get("required").is_some());
    assert_eq!(tool_parameters["additionalProperties"], false);

    let properties = tool_parameters["properties"].as_object().unwrap();
    assert!(properties.contains_key("location"));
    assert!(properties.contains_key("units"));

    let location = properties["location"].as_object().unwrap();
    assert_eq!(location["type"], "string");
    assert_eq!(
        location["description"],
        "The location to get the temperature for (e.g. \"New York\")"
    );

    let units = properties["units"].as_object().unwrap();
    assert_eq!(units["type"], "string");
    assert_eq!(
        units["description"],
        "The units to get the temperature in (must be \"fahrenheit\" or \"celsius\")"
    );
    let units_enum = units["enum"].as_array().unwrap();
    assert_eq!(units_enum.len(), 2);
    assert!(units_enum.contains(&json!("fahrenheit")));
    assert!(units_enum.contains(&json!("celsius")));

    let required = tool_parameters["required"].as_array().unwrap();
    assert!(required.contains(&json!("location")));

    // Check if ClickHouse is correct - ModelInference Table
    let result = select_model_inference_clickhouse(&clickhouse, inference_id)
        .await
        .unwrap();

    println!("ClickHouse - ModelInference: {result:#?}");

    let id = result.get("id").unwrap().as_str().unwrap();
    assert!(Uuid::parse_str(id).is_ok());

    let inference_id_result = result.get("inference_id").unwrap().as_str().unwrap();
    let inference_id_result = Uuid::parse_str(inference_id_result).unwrap();
    assert_eq!(inference_id_result, inference_id);

    let model_name = result.get("model_name").unwrap().as_str().unwrap();
    assert_eq!(model_name, provider.model_name);
    let model_provider_name = result.get("model_provider_name").unwrap().as_str().unwrap();
    assert_eq!(model_provider_name, provider.model_provider_name);

    let raw_request = result.get("raw_request").unwrap().as_str().unwrap();
    assert!(raw_request.to_lowercase().contains("what is your name"));
    assert!(
        serde_json::from_str::<Value>(raw_request).is_ok(),
        "raw_request is not a valid JSON"
    );

    let raw_response = result.get("raw_response").unwrap().as_str().unwrap();
    assert!(raw_response.contains("get_temperature"));
    // Check if raw_response is valid JSONL
    for line in raw_response.lines() {
        assert!(serde_json::from_str::<Value>(line).is_ok());
    }

    let input_tokens = result.get("input_tokens").unwrap().as_u64().unwrap();
    let output_tokens = result.get("output_tokens").unwrap().as_u64().unwrap();

    // NB: Azure doesn't support input/output tokens during streaming
    if provider.variant_name.contains("azure") {
        assert_eq!(input_tokens, 0);
        assert_eq!(output_tokens, 0);
    } else {
        assert!(input_tokens > 0);
        assert!(output_tokens > 0);
    }

    let response_time_ms = result.get("response_time_ms").unwrap().as_u64().unwrap();
    assert!(response_time_ms > 0);

    let ttft_ms = result.get("ttft_ms").unwrap().as_u64().unwrap();
    assert!(ttft_ms > 50);
    assert!(ttft_ms <= response_time_ms);

    let system = result.get("system").unwrap().as_str().unwrap();
    assert_eq!(
        system,
        "You are a helpful and friendly assistant named Dr. Mehta.\n\nPeople will ask you questions about the weather.\n\nIf asked about the weather, just respond with the tool call. Use the \"get_temperature\" tool.\n\nIf provided with a tool result, use it to respond to the user (e.g. \"The weather in New York is 55 degrees Fahrenheit.\")."
    );
    let input_messages = result.get("input_messages").unwrap().as_str().unwrap();
    let input_messages: Vec<RequestMessage> = serde_json::from_str(input_messages).unwrap();
    let expected_input_messages = vec![RequestMessage {
        role: Role::User,
        content: vec!["What is your name?".to_string().into()],
    }];
    assert_eq!(input_messages, expected_input_messages);
    let output = result.get("output").unwrap().as_str().unwrap();
    let output: Vec<ContentBlock> = serde_json::from_str(output).unwrap();
    let tool_call_blocks: Vec<_> = output
        .iter()
        .filter(|block| matches!(block, ContentBlock::ToolCall(_)))
        .collect();

    // Assert exactly one tool call
    assert_eq!(tool_call_blocks.len(), 1, "Expected exactly one tool call");

    let tool_call_block = tool_call_blocks[0];
    match tool_call_block {
        ContentBlock::ToolCall(tool_call) => {
            assert_eq!(tool_call.name, "get_temperature");
            serde_json::from_str::<Value>(&tool_call.arguments.to_lowercase()).unwrap();
        }
        _ => panic!("Unreachable"),
    }
}

pub async fn test_tool_use_tool_choice_none_inference_request_with_provider(
    provider: E2ETestProvider,
) {
    // NOTE: The xAI API occasionally returns a tool call despite receiving the "tool_choice": "none" parameter.
    // We'll leave this test running for now, so some flakiness is expected.
    // The bug has been reported to the xAI team.
    //
    // https://gist.github.com/GabrielBianconi/2199022d0ea8518e06d366fb613c5bb5
<<<<<<< HEAD

    // TODO (#536): Implement ToolChoice::None workaround for GCP Vertex AI Anthropic.
    if provider.model_provider_name.contains("anthropic") {
        return;
    }
=======
>>>>>>> 3f0fa2ce

    let episode_id = Uuid::now_v7();

    let payload = json!({
        "function_name": "weather_helper",
        "episode_id": episode_id,
        "input":{
            "system": {"assistant_name": "Dr. Mehta"},
            "messages": [
                {
                    "role": "user",
                    "content": "What is the weather like in Tokyo (in Celsius)? Use the `get_temperature` tool."
                }
            ]},
        "tool_choice": "none",
        "stream": false,
        "variant_name": provider.variant_name,
    });

    let response = Client::new()
        .post(get_gateway_endpoint("/inference"))
        .json(&payload)
        .send()
        .await
        .unwrap();

    // Check if the API response is fine
    assert_eq!(response.status(), StatusCode::OK);
    let response_json = response.json::<Value>().await.unwrap();

    println!("API response: {response_json:#?}");

    let inference_id = response_json.get("inference_id").unwrap().as_str().unwrap();
    let inference_id = Uuid::parse_str(inference_id).unwrap();

    let episode_id_response = response_json.get("episode_id").unwrap().as_str().unwrap();
    let episode_id_response = Uuid::parse_str(episode_id_response).unwrap();
    assert_eq!(episode_id_response, episode_id);

    let variant_name = response_json.get("variant_name").unwrap().as_str().unwrap();
    assert_eq!(variant_name, provider.variant_name);

    let content = response_json.get("content").unwrap().as_array().unwrap();
    assert!(!content.iter().any(|block| block["type"] == "tool_call"));
    let content_block = content
        .iter()
        .find(|block| block["type"] == "text")
        .unwrap();
    assert!(content_block.get("text").unwrap().as_str().is_some());

    let usage = response_json.get("usage").unwrap();
    let usage = usage.as_object().unwrap();
    let input_tokens = usage.get("input_tokens").unwrap().as_u64().unwrap();
    let output_tokens = usage.get("output_tokens").unwrap().as_u64().unwrap();
    assert!(input_tokens > 0);
    assert!(output_tokens > 0);

    // Sleep to allow time for data to be inserted into ClickHouse (trailing writes from API)
    tokio::time::sleep(std::time::Duration::from_secs(1)).await;

    // Check if ClickHouse is correct - ChatInference table
    let clickhouse = get_clickhouse().await;
    let result = select_chat_inference_clickhouse(&clickhouse, inference_id)
        .await
        .unwrap();

    println!("ClickHouse - ChatInference: {result:#?}");

    let id = result.get("id").unwrap().as_str().unwrap();
    let id_uuid = Uuid::parse_str(id).unwrap();
    assert_eq!(id_uuid, inference_id);

    let function_name = result.get("function_name").unwrap().as_str().unwrap();
    assert_eq!(function_name, "weather_helper");

    let variant_name = result.get("variant_name").unwrap().as_str().unwrap();
    assert_eq!(variant_name, provider.variant_name);

    let episode_id_result = result.get("episode_id").unwrap().as_str().unwrap();
    let episode_id_result = Uuid::parse_str(episode_id_result).unwrap();
    assert_eq!(episode_id_result, episode_id);

    let input: Value =
        serde_json::from_str(result.get("input").unwrap().as_str().unwrap()).unwrap();
    let correct_input: Value = json!(
        {
            "system": {
                "assistant_name": "Dr. Mehta"
            },
            "messages": [
                {
                    "role": "user",
                    "content": [{"type": "text", "value": "What is the weather like in Tokyo (in Celsius)? Use the `get_temperature` tool."}]
                }
            ]
        }
    );
    assert_eq!(input, correct_input);

    let output_clickhouse: Vec<Value> =
        serde_json::from_str(result.get("output").unwrap().as_str().unwrap()).unwrap();
    assert_eq!(output_clickhouse, *content);

    let tool_params: Value =
        serde_json::from_str(result.get("tool_params").unwrap().as_str().unwrap()).unwrap();
    assert_eq!(tool_params["tool_choice"], "none");
    assert_eq!(tool_params["parallel_tool_calls"], false);

    let tools_available = tool_params["tools_available"].as_array().unwrap();
    assert_eq!(tools_available.len(), 1);
    let tool = tools_available.first().unwrap();
    assert_eq!(tool["name"], "get_temperature");
    assert_eq!(
        tool["description"],
        "Get the current temperature in a given location"
    );
    assert_eq!(tool["strict"], false);

    let tool_parameters = tool["parameters"].as_object().unwrap();
    assert_eq!(tool_parameters["type"], "object");
    assert!(tool_parameters.get("properties").is_some());
    assert!(tool_parameters.get("required").is_some());
    assert_eq!(tool_parameters["additionalProperties"], false);

    let properties = tool_parameters["properties"].as_object().unwrap();
    assert!(properties.contains_key("location"));
    assert!(properties.contains_key("units"));

    let location = properties["location"].as_object().unwrap();
    assert_eq!(location["type"], "string");
    assert_eq!(
        location["description"],
        "The location to get the temperature for (e.g. \"New York\")"
    );

    let units = properties["units"].as_object().unwrap();
    assert_eq!(units["type"], "string");
    assert_eq!(
        units["description"],
        "The units to get the temperature in (must be \"fahrenheit\" or \"celsius\")"
    );
    let units_enum = units["enum"].as_array().unwrap();
    assert_eq!(units_enum.len(), 2);
    assert!(units_enum.contains(&json!("fahrenheit")));
    assert!(units_enum.contains(&json!("celsius")));

    let required = tool_parameters["required"].as_array().unwrap();
    assert!(required.contains(&json!("location")));

    // Check if ClickHouse is correct - ModelInference Table
    let result = select_model_inference_clickhouse(&clickhouse, inference_id)
        .await
        .unwrap();

    println!("ClickHouse - ModelInference: {result:#?}");

    let id = result.get("id").unwrap().as_str().unwrap();
    assert!(Uuid::parse_str(id).is_ok());

    let inference_id_result = result.get("inference_id").unwrap().as_str().unwrap();
    let inference_id_result = Uuid::parse_str(inference_id_result).unwrap();
    assert_eq!(inference_id_result, inference_id);

    let model_name = result.get("model_name").unwrap().as_str().unwrap();
    assert_eq!(model_name, provider.model_name);
    let model_provider_name = result.get("model_provider_name").unwrap().as_str().unwrap();
    assert_eq!(model_provider_name, provider.model_provider_name);

    let raw_request = result.get("raw_request").unwrap().as_str().unwrap();
    assert!(raw_request.to_lowercase().contains("tokyo"));
    assert!(raw_request.to_lowercase().contains("celsius"));
    assert!(
        serde_json::from_str::<Value>(raw_request).is_ok(),
        "raw_request is not a valid JSON"
    );

    assert!(result.get("raw_response").unwrap().as_str().is_some());

    let input_tokens = result.get("input_tokens").unwrap().as_u64().unwrap();
    assert!(input_tokens > 0);
    let output_tokens = result.get("output_tokens").unwrap().as_u64().unwrap();
    assert!(output_tokens > 0);
    let response_time_ms = result.get("response_time_ms").unwrap().as_u64().unwrap();
    assert!(response_time_ms > 0);
    assert!(result.get("ttft_ms").unwrap().is_null());

    let system = result.get("system").unwrap().as_str().unwrap();
    assert_eq!(
        system,
        "You are a helpful and friendly assistant named Dr. Mehta.\n\nPeople will ask you questions about the weather.\n\nIf asked about the weather, just respond with the tool call. Use the \"get_temperature\" tool.\n\nIf provided with a tool result, use it to respond to the user (e.g. \"The weather in New York is 55 degrees Fahrenheit.\")."
    );
    let input_messages = result.get("input_messages").unwrap().as_str().unwrap();
    let input_messages: Vec<RequestMessage> = serde_json::from_str(input_messages).unwrap();
    let expected_input_messages = vec![RequestMessage {
        role: Role::User,
        content: vec![
            "What is the weather like in Tokyo (in Celsius)? Use the `get_temperature` tool."
                .to_string()
                .into(),
        ],
    }];
    assert_eq!(input_messages, expected_input_messages);
    let output = result.get("output").unwrap().as_str().unwrap();
    let output: Vec<ContentBlock> = serde_json::from_str(output).unwrap();
    let first = output.first().unwrap();
    match first {
        ContentBlock::Text(_text) => {}
        _ => {
            panic!("Expected a text block, got {:?}", first);
        }
    }
}

pub async fn test_tool_use_tool_choice_none_streaming_inference_request_with_provider(
    provider: E2ETestProvider,
) {
    // NOTE: The xAI API occasionally returns a tool call despite receiving the "tool_choice": "none" parameter.
    // We'll leave this test running for now, so some flakiness is expected.
    // The bug has been reported to the xAI team.
    //
    // https://gist.github.com/GabrielBianconi/2199022d0ea8518e06d366fb613c5bb5
<<<<<<< HEAD

    // TODO (#536): Implement ToolChoice::None workaround for GCP Vertex AI Anthropic.
    if provider.model_provider_name.contains("anthropic") {
        return;
    }

=======
>>>>>>> 3f0fa2ce
    let episode_id = Uuid::now_v7();

    let payload = json!({
        "function_name": "weather_helper",
        "episode_id": episode_id,
        "input":{
            "system": {"assistant_name": "Dr. Mehta"},
            "messages": [
                {
                    "role": "user",
                    "content": "What is the weather like in Tokyo (in Celsius)? Use the `get_temperature` tool."
                }
            ]},
        "tool_choice": "none",
        "stream": true,
        "variant_name": provider.variant_name,
    });

    let mut event_source = Client::new()
        .post(get_gateway_endpoint("/inference"))
        .json(&payload)
        .eventsource()
        .unwrap();

    let mut chunks = vec![];
    let mut found_done_chunk = false;
    while let Some(event) = event_source.next().await {
        let event = event.unwrap();
        match event {
            Event::Open => continue,
            Event::Message(message) => {
                if message.data == "[DONE]" {
                    found_done_chunk = true;
                    break;
                }
                chunks.push(message.data);
            }
        }
    }
    assert!(found_done_chunk);

    let mut inference_id = None;
    let mut full_text = String::new();
    let mut input_tokens = 0;
    let mut output_tokens = 0;

    for chunk in chunks {
        let chunk_json: Value = serde_json::from_str(&chunk).unwrap();

        println!("API response chunk: {chunk_json:#?}");

        let chunk_inference_id = chunk_json.get("inference_id").unwrap().as_str().unwrap();
        let chunk_inference_id = Uuid::parse_str(chunk_inference_id).unwrap();
        match inference_id {
            None => inference_id = Some(chunk_inference_id),
            Some(inference_id) => assert_eq!(inference_id, chunk_inference_id),
        }

        let chunk_episode_id = chunk_json.get("episode_id").unwrap().as_str().unwrap();
        let chunk_episode_id = Uuid::parse_str(chunk_episode_id).unwrap();
        assert_eq!(chunk_episode_id, episode_id);

        for block in chunk_json.get("content").unwrap().as_array().unwrap() {
            assert!(block.get("id").is_some());

            let block_type = block.get("type").unwrap().as_str().unwrap();

            match block_type {
                "tool_call" => {
                    panic!("Tool call found in streaming inference response");
                }
                "text" => {
                    full_text.push_str(block.get("text").unwrap().as_str().unwrap());
                }
                _ => {
                    panic!("Unexpected block type: {}", block_type);
                }
            }
        }

        if let Some(usage) = chunk_json.get("usage").and_then(|u| u.as_object()) {
            input_tokens += usage.get("input_tokens").unwrap().as_u64().unwrap();
            output_tokens += usage.get("output_tokens").unwrap().as_u64().unwrap();
        }
    }

    // NB: Azure doesn't return usage during streaming
    if provider.variant_name.contains("azure") {
        assert_eq!(input_tokens, 0);
        assert_eq!(output_tokens, 0);
    } else {
        assert!(input_tokens > 0);
        assert!(output_tokens > 0);
    }

    let inference_id = inference_id.unwrap();

    // Sleep for 1 second to allow time for data to be inserted into ClickHouse (trailing writes from API)
    tokio::time::sleep(std::time::Duration::from_secs(1)).await;

    // Check ClickHouse - ChatInference Table
    let clickhouse = get_clickhouse().await;
    let result = select_chat_inference_clickhouse(&clickhouse, inference_id)
        .await
        .unwrap();

    println!("ClickHouse - ChatInference: {result:#?}");

    let id = result.get("id").unwrap().as_str().unwrap();
    let id_uuid = Uuid::parse_str(id).unwrap();
    assert_eq!(id_uuid, inference_id);

    let function_name = result.get("function_name").unwrap().as_str().unwrap();
    assert_eq!(function_name, "weather_helper");

    let variant_name = result.get("variant_name").unwrap().as_str().unwrap();
    assert_eq!(variant_name, provider.variant_name);

    let episode_id_result = result.get("episode_id").unwrap().as_str().unwrap();
    let episode_id_result = Uuid::parse_str(episode_id_result).unwrap();
    assert_eq!(episode_id_result, episode_id);

    let input: Value =
        serde_json::from_str(result.get("input").unwrap().as_str().unwrap()).unwrap();
    let correct_input: Value = json!(
        {
            "system": {
                "assistant_name": "Dr. Mehta"
            },
            "messages": [
                {
                    "role": "user",
                    "content": [{"type": "text", "value": "What is the weather like in Tokyo (in Celsius)? Use the `get_temperature` tool."}]
                }
            ]
        }
    );
    assert_eq!(input, correct_input);

    let output_clickhouse: Vec<Value> =
        serde_json::from_str(result.get("output").unwrap().as_str().unwrap()).unwrap();

    assert!(!output_clickhouse
        .iter()
        .any(|block| block["type"] == "tool_call"));

    let content_block = output_clickhouse.first().unwrap();
    let content_block_type = content_block.get("type").unwrap().as_str().unwrap();
    assert_eq!(content_block_type, "text");
    assert!(content_block.get("text").unwrap().as_str().is_some());

    let tool_params: Value =
        serde_json::from_str(result.get("tool_params").unwrap().as_str().unwrap()).unwrap();
    assert_eq!(tool_params["tool_choice"], "none");
    assert_eq!(tool_params["parallel_tool_calls"], false);

    let tools_available = tool_params["tools_available"].as_array().unwrap();
    assert_eq!(tools_available.len(), 1);

    let tool = tools_available
        .iter()
        .find(|tool| tool["name"] == "get_temperature")
        .unwrap();
    assert_eq!(
        tool["description"],
        "Get the current temperature in a given location"
    );
    assert_eq!(tool["strict"], false);

    let tool_parameters = tool["parameters"].as_object().unwrap();
    assert_eq!(tool_parameters["type"], "object");
    assert!(tool_parameters.get("properties").is_some());
    assert!(tool_parameters.get("required").is_some());
    assert_eq!(tool_parameters["additionalProperties"], false);

    let properties = tool_parameters["properties"].as_object().unwrap();
    assert!(properties.contains_key("location"));
    assert!(properties.contains_key("units"));

    let location = properties["location"].as_object().unwrap();
    assert_eq!(location["type"], "string");
    assert_eq!(
        location["description"],
        "The location to get the temperature for (e.g. \"New York\")"
    );

    let units = properties["units"].as_object().unwrap();
    assert_eq!(units["type"], "string");
    assert_eq!(
        units["description"],
        "The units to get the temperature in (must be \"fahrenheit\" or \"celsius\")"
    );
    let units_enum = units["enum"].as_array().unwrap();
    assert_eq!(units_enum.len(), 2);
    assert!(units_enum.contains(&json!("fahrenheit")));
    assert!(units_enum.contains(&json!("celsius")));

    let required = tool_parameters["required"].as_array().unwrap();
    assert!(required.contains(&json!("location")));

    // Check if ClickHouse is correct - ModelInference Table
    let result = select_model_inference_clickhouse(&clickhouse, inference_id)
        .await
        .unwrap();

    println!("ClickHouse - ModelInference: {result:#?}");

    let id = result.get("id").unwrap().as_str().unwrap();
    assert!(Uuid::parse_str(id).is_ok());

    let inference_id_result = result.get("inference_id").unwrap().as_str().unwrap();
    let inference_id_result = Uuid::parse_str(inference_id_result).unwrap();
    assert_eq!(inference_id_result, inference_id);

    let model_name = result.get("model_name").unwrap().as_str().unwrap();
    assert_eq!(model_name, provider.model_name);
    let model_provider_name = result.get("model_provider_name").unwrap().as_str().unwrap();
    assert_eq!(model_provider_name, provider.model_provider_name);

    let raw_request = result.get("raw_request").unwrap().as_str().unwrap();
    assert!(raw_request
        .to_lowercase()
        .contains("what is the weather like in tokyo (in celsius)"));
    assert!(
        serde_json::from_str::<Value>(raw_request).is_ok(),
        "raw_request is not a valid JSON"
    );

    let raw_response = result.get("raw_response").unwrap().as_str().unwrap();
    // Check if raw_response is valid JSONL
    for line in raw_response.lines() {
        assert!(serde_json::from_str::<Value>(line).is_ok());
    }

    let input_tokens = result.get("input_tokens").unwrap().as_u64().unwrap();
    let output_tokens = result.get("output_tokens").unwrap().as_u64().unwrap();

    // NB: Azure doesn't support input/output tokens during streaming
    if provider.variant_name.contains("azure") {
        assert_eq!(input_tokens, 0);
        assert_eq!(output_tokens, 0);
    } else {
        assert!(input_tokens > 0);
        assert!(output_tokens > 0);
    }

    let response_time_ms = result.get("response_time_ms").unwrap().as_u64().unwrap();
    assert!(response_time_ms > 0);

    let ttft_ms = result.get("ttft_ms").unwrap().as_u64().unwrap();
    assert!(ttft_ms > 50);
    assert!(ttft_ms <= response_time_ms);

    let system = result.get("system").unwrap().as_str().unwrap();
    assert_eq!(
        system,
        "You are a helpful and friendly assistant named Dr. Mehta.\n\nPeople will ask you questions about the weather.\n\nIf asked about the weather, just respond with the tool call. Use the \"get_temperature\" tool.\n\nIf provided with a tool result, use it to respond to the user (e.g. \"The weather in New York is 55 degrees Fahrenheit.\")."
    );
    let input_messages = result.get("input_messages").unwrap().as_str().unwrap();
    let input_messages: Vec<RequestMessage> = serde_json::from_str(input_messages).unwrap();
    let expected_input_messages = vec![RequestMessage {
        role: Role::User,
        content: vec![
            "What is the weather like in Tokyo (in Celsius)? Use the `get_temperature` tool."
                .to_string()
                .into(),
        ],
    }];
    assert_eq!(input_messages, expected_input_messages);
    let output = result.get("output").unwrap().as_str().unwrap();
    let output: Vec<ContentBlock> = serde_json::from_str(output).unwrap();
    let first = output.first().unwrap();
    match first {
        ContentBlock::Text(_text) => {}
        _ => {
            panic!("Expected a text block, got {:?}", first);
        }
    }
}

pub async fn test_tool_use_tool_choice_specific_inference_request_with_provider(
    provider: E2ETestProvider,
) {
    // Mistral and GCP Vertex don't support ToolChoice::Specific.
    // In those cases, we use ToolChoice::Any with a single tool under the hood.
    // Even then, they seem to hallucinate a new tool.
    if provider.model_provider_name == "mistral"
        || provider.model_provider_name.contains("gcp_vertex")
    {
        return;
    }

    let episode_id = Uuid::now_v7();

    let payload = json!({
        "function_name": "weather_helper",
        "episode_id": episode_id,
        "input":{
            "system": {"assistant_name": "Dr. Mehta"},
            "messages": [
                {
                    "role": "user",
                    "content": "What is the temperature like in Tokyo (in Celsius)? Use the `get_temperature` tool."
                }
            ]},
        "tool_choice": {"specific": "self_destruct"},
        "additional_tools": [
            {
                "name": "self_destruct",
                "description": "Do not call this function under any circumstances.",
                "parameters": {
                    "type": "object",
                    "properties": {
                        "fast": {
                            "type": "boolean",
                            "description": "Whether to use a fast method to self-destruct."
                        },
                    },
                    "required": ["fast"],
                    "additionalProperties": false
                },
            }
        ],
        "stream": false,
        "variant_name": provider.variant_name,
    });

    let response = Client::new()
        .post(get_gateway_endpoint("/inference"))
        .json(&payload)
        .send()
        .await
        .unwrap();

    // Check if the API response is fine
    assert_eq!(response.status(), StatusCode::OK);
    let response_json = response.json::<Value>().await.unwrap();

    println!("API response: {response_json:#?}");

    let inference_id = response_json.get("inference_id").unwrap().as_str().unwrap();
    let inference_id = Uuid::parse_str(inference_id).unwrap();

    let episode_id_response = response_json.get("episode_id").unwrap().as_str().unwrap();
    let episode_id_response = Uuid::parse_str(episode_id_response).unwrap();
    assert_eq!(episode_id_response, episode_id);

    let variant_name = response_json.get("variant_name").unwrap().as_str().unwrap();
    assert_eq!(variant_name, provider.variant_name);

    let content = response_json.get("content").unwrap().as_array().unwrap();
    assert!(!content.is_empty()); // could be > 1 if the model returns text as well
    let content_block = content
        .iter()
        .find(|block| block["type"] == "tool_call")
        .unwrap();
    let content_block_type = content_block.get("type").unwrap().as_str().unwrap();
    assert_eq!(content_block_type, "tool_call");

    assert!(content_block.get("id").unwrap().as_str().is_some());

    let raw_name = content_block.get("raw_name").unwrap().as_str().unwrap();
    assert_eq!(raw_name, "self_destruct");
    let name = content_block.get("name").unwrap().as_str().unwrap();
    assert_eq!(name, "self_destruct");

    let raw_arguments = content_block
        .get("raw_arguments")
        .unwrap()
        .as_str()
        .unwrap();
    let raw_arguments: Value = serde_json::from_str(raw_arguments).unwrap();
    let raw_arguments = raw_arguments.as_object().unwrap();
    assert!(raw_arguments.len() == 1);
    assert!(raw_arguments.get("fast").unwrap().as_bool().is_some());

    let arguments = content_block.get("arguments").unwrap();
    let arguments = arguments.as_object().unwrap();
    assert!(arguments.len() == 1);
    assert!(arguments.get("fast").unwrap().as_bool().is_some());

    let usage = response_json.get("usage").unwrap();
    let usage = usage.as_object().unwrap();
    let input_tokens = usage.get("input_tokens").unwrap().as_u64().unwrap();
    let output_tokens = usage.get("output_tokens").unwrap().as_u64().unwrap();
    assert!(input_tokens > 0);
    assert!(output_tokens > 0);

    // Sleep to allow time for data to be inserted into ClickHouse (trailing writes from API)
    tokio::time::sleep(std::time::Duration::from_secs(1)).await;

    // Check if ClickHouse is correct - ChatInference table
    let clickhouse = get_clickhouse().await;
    let result = select_chat_inference_clickhouse(&clickhouse, inference_id)
        .await
        .unwrap();

    println!("ClickHouse - ChatInference: {result:#?}");

    let id = result.get("id").unwrap().as_str().unwrap();
    let id_uuid = Uuid::parse_str(id).unwrap();
    assert_eq!(id_uuid, inference_id);

    let function_name = result.get("function_name").unwrap().as_str().unwrap();
    assert_eq!(function_name, "weather_helper");

    let variant_name = result.get("variant_name").unwrap().as_str().unwrap();
    assert_eq!(variant_name, provider.variant_name);

    let episode_id_result = result.get("episode_id").unwrap().as_str().unwrap();
    let episode_id_result = Uuid::parse_str(episode_id_result).unwrap();
    assert_eq!(episode_id_result, episode_id);

    let input: Value =
        serde_json::from_str(result.get("input").unwrap().as_str().unwrap()).unwrap();
    let correct_input: Value = json!(
        {
            "system": {
                "assistant_name": "Dr. Mehta"
            },
            "messages": [
                {
                    "role": "user",
                    "content": [{"type": "text", "value": "What is the temperature like in Tokyo (in Celsius)? Use the `get_temperature` tool."}]
                }
            ]
        }
    );
    assert_eq!(input, correct_input);

    let output_clickhouse: Vec<Value> =
        serde_json::from_str(result.get("output").unwrap().as_str().unwrap()).unwrap();
    assert_eq!(output_clickhouse, *content);

    let tool_params: Value =
        serde_json::from_str(result.get("tool_params").unwrap().as_str().unwrap()).unwrap();
    assert_eq!(
        tool_params["tool_choice"],
        json!({"specific": "self_destruct"})
    );
    assert_eq!(tool_params["parallel_tool_calls"], false);

    let tools_available = tool_params["tools_available"].as_array().unwrap();
    assert_eq!(tools_available.len(), 2);
    let tool = tools_available
        .iter()
        .find(|tool| tool["name"] == "get_temperature")
        .unwrap();
    assert_eq!(tool["name"], "get_temperature");
    assert_eq!(
        tool["description"],
        "Get the current temperature in a given location"
    );
    assert_eq!(tool["strict"], false);

    let tool_parameters = tool["parameters"].as_object().unwrap();
    assert_eq!(tool_parameters["type"], "object");
    assert!(tool_parameters.get("properties").is_some());
    assert!(tool_parameters.get("required").is_some());
    assert_eq!(tool_parameters["additionalProperties"], false);

    let properties = tool_parameters["properties"].as_object().unwrap();
    assert!(properties.contains_key("location"));
    assert!(properties.contains_key("units"));

    let location = properties["location"].as_object().unwrap();
    assert_eq!(location["type"], "string");
    assert_eq!(
        location["description"],
        "The location to get the temperature for (e.g. \"New York\")"
    );

    let units = properties["units"].as_object().unwrap();
    assert_eq!(units["type"], "string");
    assert_eq!(
        units["description"],
        "The units to get the temperature in (must be \"fahrenheit\" or \"celsius\")"
    );
    let units_enum = units["enum"].as_array().unwrap();
    assert_eq!(units_enum.len(), 2);
    assert!(units_enum.contains(&json!("fahrenheit")));
    assert!(units_enum.contains(&json!("celsius")));

    let required = tool_parameters["required"].as_array().unwrap();
    assert!(required.contains(&json!("location")));

    let tool = tools_available
        .iter()
        .find(|tool| tool["name"] == "self_destruct")
        .unwrap();
    assert_eq!(
        tool["description"],
        "Do not call this function under any circumstances."
    );
    assert_eq!(tool["strict"], false);

    let tool_parameters = tool["parameters"].as_object().unwrap();
    assert_eq!(tool_parameters["type"], "object");
    assert!(tool_parameters.get("properties").is_some());
    assert!(tool_parameters
        .get("required")
        .unwrap()
        .as_array()
        .unwrap()
        .contains(&json!("fast")));
    assert_eq!(tool_parameters["additionalProperties"], false);

    let properties = tool_parameters["properties"].as_object().unwrap();
    println!("Properties: {properties:#?}");
    assert!(properties.get("fast").is_some());

    // Check if ClickHouse is correct - ModelInference Table
    let result = select_model_inference_clickhouse(&clickhouse, inference_id)
        .await
        .unwrap();

    println!("ClickHouse - ModelInference: {result:#?}");

    let id = result.get("id").unwrap().as_str().unwrap();
    assert!(Uuid::parse_str(id).is_ok());

    let inference_id_result = result.get("inference_id").unwrap().as_str().unwrap();
    let inference_id_result = Uuid::parse_str(inference_id_result).unwrap();
    assert_eq!(inference_id_result, inference_id);

    let model_name = result.get("model_name").unwrap().as_str().unwrap();
    assert_eq!(model_name, provider.model_name);
    let model_provider_name = result.get("model_provider_name").unwrap().as_str().unwrap();
    assert_eq!(model_provider_name, provider.model_provider_name);

    let raw_request = result.get("raw_request").unwrap().as_str().unwrap();
    assert!(raw_request.contains("self_destruct"));
    assert!(raw_request.to_lowercase().contains("tokyo"));
    assert!(
        serde_json::from_str::<Value>(raw_request).is_ok(),
        "raw_request is not a valid JSON"
    );

    let raw_response = result.get("raw_response").unwrap().as_str().unwrap();
    assert!(raw_response.contains("self_destruct"));

    let input_tokens = result.get("input_tokens").unwrap().as_u64().unwrap();
    assert!(input_tokens > 0);
    let output_tokens = result.get("output_tokens").unwrap().as_u64().unwrap();
    assert!(output_tokens > 0);
    let response_time_ms = result.get("response_time_ms").unwrap().as_u64().unwrap();
    assert!(response_time_ms > 0);
    assert!(result.get("ttft_ms").unwrap().is_null());

    let system = result.get("system").unwrap().as_str().unwrap();
    assert_eq!(
        system,
        "You are a helpful and friendly assistant named Dr. Mehta.\n\nPeople will ask you questions about the weather.\n\nIf asked about the weather, just respond with the tool call. Use the \"get_temperature\" tool.\n\nIf provided with a tool result, use it to respond to the user (e.g. \"The weather in New York is 55 degrees Fahrenheit.\")."
    );
    let input_messages = result.get("input_messages").unwrap().as_str().unwrap();
    let input_messages: Vec<RequestMessage> = serde_json::from_str(input_messages).unwrap();
    let expected_input_messages = vec![RequestMessage {
        role: Role::User,
        content: vec![
            "What is the temperature like in Tokyo (in Celsius)? Use the `get_temperature` tool."
                .to_string()
                .into(),
        ],
    }];
    assert_eq!(input_messages, expected_input_messages);
    let output = result.get("output").unwrap().as_str().unwrap();
    let output: Vec<ContentBlock> = serde_json::from_str(output).unwrap();
    let tool_call_blocks: Vec<_> = output
        .iter()
        .filter(|block| matches!(block, ContentBlock::ToolCall(_)))
        .collect();

    // Assert exactly one tool call
    assert_eq!(tool_call_blocks.len(), 1, "Expected exactly one tool call");

    let tool_call_block = tool_call_blocks[0];
    match tool_call_block {
        ContentBlock::ToolCall(tool_call) => {
            assert_eq!(tool_call.name, "self_destruct");
            serde_json::from_str::<Value>(&tool_call.arguments.to_lowercase()).unwrap();
        }
        _ => panic!("Unreachable"),
    }
}

pub async fn test_tool_use_tool_choice_specific_streaming_inference_request_with_provider(
    provider: E2ETestProvider,
) {
    // Mistral and GCP Vertex don't support ToolChoice::Specific.
    // In those cases, we use ToolChoice::Any with a single tool under the hood.
    // Even then, they seem to hallucinate a new tool.
    if provider.model_provider_name == "mistral"
        || provider.model_provider_name.contains("gcp_vertex")
    {
        return;
    }

    let episode_id = Uuid::now_v7();

    let payload = json!({
        "function_name": "weather_helper",
        "episode_id": episode_id,
        "input":{
            "system": {"assistant_name": "Dr. Mehta"},
            "messages": [
                {
                    "role": "user",
                    "content": "What is the temperature like in Tokyo (in Celsius)? Use the `get_temperature` tool."
                }
            ]},
        "additional_tools": [
            {
                "name": "self_destruct",
                "description": "Do not call this function under any circumstances.",
                "parameters": {
                    "type": "object",
                    "properties": {
                        "fast": {
                            "type": "boolean",
                            "description": "Whether to use a fast method to self-destruct."
                        },
                    },
                    "required": ["fast"],
                    "additionalProperties": false
                },
            }
        ],
        "tool_choice": {"specific": "self_destruct"},
        "stream": true,
        "variant_name": provider.variant_name,
    });

    let mut event_source = Client::new()
        .post(get_gateway_endpoint("/inference"))
        .json(&payload)
        .eventsource()
        .unwrap();

    let mut chunks = vec![];
    let mut found_done_chunk = false;
    while let Some(event) = event_source.next().await {
        let event = event.unwrap();
        match event {
            Event::Open => continue,
            Event::Message(message) => {
                if message.data == "[DONE]" {
                    found_done_chunk = true;
                    break;
                }
                chunks.push(message.data);
            }
        }
    }
    assert!(found_done_chunk);

    let mut inference_id = None;
    let mut tool_id: Option<String> = None;
    let mut arguments = String::new();
    let mut input_tokens = 0;
    let mut output_tokens = 0;

    for chunk in chunks {
        let chunk_json: Value = serde_json::from_str(&chunk).unwrap();

        println!("API response chunk: {chunk_json:#?}");

        let chunk_inference_id = chunk_json.get("inference_id").unwrap().as_str().unwrap();
        let chunk_inference_id = Uuid::parse_str(chunk_inference_id).unwrap();
        match inference_id {
            None => inference_id = Some(chunk_inference_id),
            Some(inference_id) => assert_eq!(inference_id, chunk_inference_id),
        }

        let chunk_episode_id = chunk_json.get("episode_id").unwrap().as_str().unwrap();
        let chunk_episode_id = Uuid::parse_str(chunk_episode_id).unwrap();
        assert_eq!(chunk_episode_id, episode_id);

        for block in chunk_json.get("content").unwrap().as_array().unwrap() {
            assert!(block.get("id").is_some());

            let block_type = block.get("type").unwrap().as_str().unwrap();

            match block_type {
                "tool_call" => {
                    assert_eq!(
                        block.get("raw_name").unwrap().as_str().unwrap(),
                        "self_destruct"
                    );

                    let block_tool_id = block.get("id").unwrap().as_str().unwrap();
                    match &tool_id {
                        None => tool_id = Some(block_tool_id.to_string()),
                        Some(tool_id) => assert_eq!(
                            tool_id, block_tool_id,
                            "Provider returned multiple tool calls"
                        ),
                    }

                    let chunk_arguments = block.get("raw_arguments").unwrap().as_str().unwrap();
                    arguments.push_str(chunk_arguments);
                }
                "text" => {
                    // Sometimes the model will also return some text
                    // (e.g. "Sure, here's the weather in Tokyo:" + tool call)
                    // We mostly care about the tool call, so we'll ignore the text.
                }
                _ => {
                    panic!("Unexpected block type: {}", block_type);
                }
            }
        }

        if let Some(usage) = chunk_json.get("usage").and_then(|u| u.as_object()) {
            input_tokens += usage.get("input_tokens").unwrap().as_u64().unwrap();
            output_tokens += usage.get("output_tokens").unwrap().as_u64().unwrap();
        }
    }

    // NB: Azure doesn't return usage during streaming
    if provider.variant_name.contains("azure") {
        assert_eq!(input_tokens, 0);
        assert_eq!(output_tokens, 0);
    } else {
        assert!(input_tokens > 0);
        assert!(output_tokens > 0);
    }

    let inference_id = inference_id.unwrap();
    let tool_id = tool_id.unwrap();
    assert!(
        serde_json::from_str::<Value>(&arguments).is_ok(),
        "Arguments: {arguments}"
    );

    // Sleep for 1 second to allow time for data to be inserted into ClickHouse (trailing writes from API)
    tokio::time::sleep(std::time::Duration::from_secs(1)).await;

    // Check ClickHouse - ChatInference Table
    let clickhouse = get_clickhouse().await;
    let result = select_chat_inference_clickhouse(&clickhouse, inference_id)
        .await
        .unwrap();

    println!("ClickHouse - ChatInference: {result:#?}");

    let id = result.get("id").unwrap().as_str().unwrap();
    let id_uuid = Uuid::parse_str(id).unwrap();
    assert_eq!(id_uuid, inference_id);

    let function_name = result.get("function_name").unwrap().as_str().unwrap();
    assert_eq!(function_name, "weather_helper");

    let variant_name = result.get("variant_name").unwrap().as_str().unwrap();
    assert_eq!(variant_name, provider.variant_name);

    let episode_id_result = result.get("episode_id").unwrap().as_str().unwrap();
    let episode_id_result = Uuid::parse_str(episode_id_result).unwrap();
    assert_eq!(episode_id_result, episode_id);

    let input: Value =
        serde_json::from_str(result.get("input").unwrap().as_str().unwrap()).unwrap();
    let correct_input: Value = json!(
        {
            "system": {
                "assistant_name": "Dr. Mehta"
            },
            "messages": [
                {
                    "role": "user",
                    "content": [{"type": "text", "value": "What is the temperature like in Tokyo (in Celsius)? Use the `get_temperature` tool."}]
                }
            ]
        }
    );
    assert_eq!(input, correct_input);

    let output_clickhouse: Vec<Value> =
        serde_json::from_str(result.get("output").unwrap().as_str().unwrap()).unwrap();
    assert!(!output_clickhouse.is_empty()); // could be > 1 if the model returns text as well
    let content_block = output_clickhouse.first().unwrap();
    let content_block_type = content_block.get("type").unwrap().as_str().unwrap();
    assert_eq!(content_block_type, "tool_call");
    assert_eq!(content_block.get("id").unwrap().as_str().unwrap(), tool_id);
    assert_eq!(
        content_block.get("raw_name").unwrap().as_str().unwrap(),
        "self_destruct"
    );
    assert_eq!(
        content_block
            .get("raw_arguments")
            .unwrap()
            .as_str()
            .unwrap(),
        arguments
    );
    assert_eq!(
        content_block.get("name").unwrap().as_str().unwrap(),
        "self_destruct"
    );
    assert_eq!(
        content_block
            .get("raw_arguments")
            .unwrap()
            .as_str()
            .unwrap(),
        arguments
    );

    let tool_params: Value =
        serde_json::from_str(result.get("tool_params").unwrap().as_str().unwrap()).unwrap();
    assert_eq!(
        tool_params["tool_choice"],
        json!({"specific": "self_destruct"})
    );
    assert_eq!(tool_params["parallel_tool_calls"], false);

    let tools_available = tool_params["tools_available"].as_array().unwrap();
    assert_eq!(tools_available.len(), 2);
    let tool = tools_available
        .iter()
        .find(|t| t["name"] == "get_temperature")
        .unwrap();
    assert_eq!(tool["name"], "get_temperature");
    assert_eq!(
        tool["description"],
        "Get the current temperature in a given location"
    );
    assert_eq!(tool["strict"], false);

    let tool_parameters = tool["parameters"].as_object().unwrap();
    assert_eq!(tool_parameters["type"], "object");
    assert!(tool_parameters.get("properties").is_some());
    assert!(tool_parameters.get("required").is_some());
    assert_eq!(tool_parameters["additionalProperties"], false);

    let properties = tool_parameters["properties"].as_object().unwrap();
    assert!(properties.contains_key("location"));
    assert!(properties.contains_key("units"));

    let location = properties["location"].as_object().unwrap();
    assert_eq!(location["type"], "string");
    assert_eq!(
        location["description"],
        "The location to get the temperature for (e.g. \"New York\")"
    );

    let units = properties["units"].as_object().unwrap();
    assert_eq!(units["type"], "string");
    assert_eq!(
        units["description"],
        "The units to get the temperature in (must be \"fahrenheit\" or \"celsius\")"
    );
    let units_enum = units["enum"].as_array().unwrap();
    assert_eq!(units_enum.len(), 2);
    assert!(units_enum.contains(&json!("fahrenheit")));
    assert!(units_enum.contains(&json!("celsius")));

    let required = tool_parameters["required"].as_array().unwrap();
    assert!(required.contains(&json!("location")));

    let tool = tools_available
        .iter()
        .find(|t| t["name"] == "self_destruct")
        .unwrap();

    assert_eq!(
        tool["description"],
        "Do not call this function under any circumstances."
    );
    assert_eq!(tool["strict"], false);

    let tool_parameters = tool["parameters"].as_object().unwrap();
    assert_eq!(tool_parameters["type"], "object");
    assert!(tool_parameters.get("properties").is_some());
    assert!(tool_parameters
        .get("required")
        .unwrap()
        .as_array()
        .unwrap()
        .contains(&json!("fast")));
    assert_eq!(tool_parameters["additionalProperties"], false);

    let properties = tool_parameters["properties"].as_object().unwrap();
    assert!(properties.contains_key("fast"));

    // Check if ClickHouse is correct - ModelInference Table
    let result = select_model_inference_clickhouse(&clickhouse, inference_id)
        .await
        .unwrap();

    println!("ClickHouse - ModelInference: {result:#?}");

    let id = result.get("id").unwrap().as_str().unwrap();
    assert!(Uuid::parse_str(id).is_ok());

    let inference_id_result = result.get("inference_id").unwrap().as_str().unwrap();
    let inference_id_result = Uuid::parse_str(inference_id_result).unwrap();
    assert_eq!(inference_id_result, inference_id);

    let model_name = result.get("model_name").unwrap().as_str().unwrap();
    assert_eq!(model_name, provider.model_name);
    let model_provider_name = result.get("model_provider_name").unwrap().as_str().unwrap();
    assert_eq!(model_provider_name, provider.model_provider_name);

    let raw_request = result.get("raw_request").unwrap().as_str().unwrap();
    assert!(raw_request.contains("self_destruct"));
    assert!(raw_request.to_lowercase().contains("tokyo"));
    assert!(
        serde_json::from_str::<Value>(raw_request).is_ok(),
        "raw_request is not a valid JSON"
    );

    let raw_response = result.get("raw_response").unwrap().as_str().unwrap();
    assert!(raw_response.contains("self_destruct"));
    // Check if raw_response is valid JSONL
    for line in raw_response.lines() {
        assert!(serde_json::from_str::<Value>(line).is_ok());
    }

    let input_tokens = result.get("input_tokens").unwrap().as_u64().unwrap();
    let output_tokens = result.get("output_tokens").unwrap().as_u64().unwrap();

    // NB: Azure doesn't support input/output tokens during streaming
    if provider.variant_name.contains("azure") {
        assert_eq!(input_tokens, 0);
        assert_eq!(output_tokens, 0);
    } else {
        assert!(input_tokens > 0);
        assert!(output_tokens > 0);
    }

    let response_time_ms = result.get("response_time_ms").unwrap().as_u64().unwrap();
    assert!(response_time_ms > 0);

    let ttft_ms = result.get("ttft_ms").unwrap().as_u64().unwrap();
    assert!(ttft_ms > 50);
    assert!(ttft_ms <= response_time_ms);

    let system = result.get("system").unwrap().as_str().unwrap();
    assert_eq!(
        system,
        "You are a helpful and friendly assistant named Dr. Mehta.\n\nPeople will ask you questions about the weather.\n\nIf asked about the weather, just respond with the tool call. Use the \"get_temperature\" tool.\n\nIf provided with a tool result, use it to respond to the user (e.g. \"The weather in New York is 55 degrees Fahrenheit.\")."
    );
    let input_messages = result.get("input_messages").unwrap().as_str().unwrap();
    let input_messages: Vec<RequestMessage> = serde_json::from_str(input_messages).unwrap();
    let expected_input_messages = vec![RequestMessage {
        role: Role::User,
        content: vec![
            "What is the temperature like in Tokyo (in Celsius)? Use the `get_temperature` tool."
                .to_string()
                .into(),
        ],
    }];
    assert_eq!(input_messages, expected_input_messages);
    let output = result.get("output").unwrap().as_str().unwrap();
    let output: Vec<ContentBlock> = serde_json::from_str(output).unwrap();
    let tool_call_blocks: Vec<_> = output
        .iter()
        .filter(|block| matches!(block, ContentBlock::ToolCall(_)))
        .collect();

    // Assert exactly one tool call
    assert_eq!(tool_call_blocks.len(), 1, "Expected exactly one tool call");

    let tool_call_block = tool_call_blocks[0];
    match tool_call_block {
        ContentBlock::ToolCall(tool_call) => {
            assert_eq!(tool_call.name, "self_destruct");
            serde_json::from_str::<Value>(&tool_call.arguments.to_lowercase()).unwrap();
        }
        _ => panic!("Unreachable"),
    }
}

pub async fn test_tool_use_allowed_tools_inference_request_with_provider(
    provider: E2ETestProvider,
) {
    // GCP Vertex doesn't support `tool_choice: "required"` for Gemini 1.5 Flash,
    // and it won't call `get_humidity` on auto.
    if provider.model_provider_name.contains("gcp_vertex")
        && provider.model_name == "gemini-1.5-flash-001"
    {
        return;
    }

    let episode_id = Uuid::now_v7();

    let payload = json!({
        "function_name": "basic_test",
        "episode_id": episode_id,
        "input":{
            "system": {"assistant_name": "Dr. Mehta"},
            "messages": [
                {
                    "role": "user",
                    "content": "What is the weather like in Tokyo? Call a function."
                }
            ]},
        "tool_choice": "required",
        "allowed_tools": ["get_humidity"],
        "stream": false,
        "variant_name": provider.variant_name,
    });

    let response = Client::new()
        .post(get_gateway_endpoint("/inference"))
        .json(&payload)
        .send()
        .await
        .unwrap();

    // Check if the API response is fine
    assert_eq!(response.status(), StatusCode::OK);
    let response_json = response.json::<Value>().await.unwrap();

    println!("API response: {response_json:#?}");

    let inference_id = response_json.get("inference_id").unwrap().as_str().unwrap();
    let inference_id = Uuid::parse_str(inference_id).unwrap();

    let episode_id_response = response_json.get("episode_id").unwrap().as_str().unwrap();
    let episode_id_response = Uuid::parse_str(episode_id_response).unwrap();
    assert_eq!(episode_id_response, episode_id);

    let variant_name = response_json.get("variant_name").unwrap().as_str().unwrap();
    assert_eq!(variant_name, provider.variant_name);

    let content = response_json.get("content").unwrap().as_array().unwrap();
    assert!(!content.is_empty()); // could be > 1 if the model returns text as well
    let content_block = content
        .iter()
        .find(|block| block["type"] == "tool_call")
        .unwrap();
    let content_block_type = content_block.get("type").unwrap().as_str().unwrap();
    assert_eq!(content_block_type, "tool_call");

    assert!(content_block.get("id").unwrap().as_str().is_some());

    let raw_name = content_block.get("raw_name").unwrap().as_str().unwrap();
    assert_eq!(raw_name, "get_humidity");
    let name = content_block.get("name").unwrap().as_str().unwrap();
    assert_eq!(name, "get_humidity");

    let raw_arguments = content_block
        .get("raw_arguments")
        .unwrap()
        .as_str()
        .unwrap();
    let raw_arguments: Value = serde_json::from_str(raw_arguments).unwrap();
    let raw_arguments = raw_arguments.as_object().unwrap();
    assert!(raw_arguments.len() == 1);
    assert!(raw_arguments.get("location").unwrap().as_str().is_some());

    let arguments = content_block.get("arguments").unwrap();
    let arguments = arguments.as_object().unwrap();
    assert!(arguments.len() == 1);
    assert!(arguments.get("location").unwrap().as_str().is_some());

    let usage = response_json.get("usage").unwrap();
    let usage = usage.as_object().unwrap();
    let input_tokens = usage.get("input_tokens").unwrap().as_u64().unwrap();
    let output_tokens = usage.get("output_tokens").unwrap().as_u64().unwrap();
    assert!(input_tokens > 0);
    assert!(output_tokens > 0);

    // Sleep to allow time for data to be inserted into ClickHouse (trailing writes from API)
    tokio::time::sleep(std::time::Duration::from_secs(1)).await;

    // Check if ClickHouse is correct - ChatInference table
    let clickhouse = get_clickhouse().await;
    let result = select_chat_inference_clickhouse(&clickhouse, inference_id)
        .await
        .unwrap();

    println!("ClickHouse - ChatInference: {result:#?}");

    let id = result.get("id").unwrap().as_str().unwrap();
    let id_uuid = Uuid::parse_str(id).unwrap();
    assert_eq!(id_uuid, inference_id);

    let function_name = result.get("function_name").unwrap().as_str().unwrap();
    assert_eq!(function_name, "basic_test");

    let variant_name = result.get("variant_name").unwrap().as_str().unwrap();
    assert_eq!(variant_name, provider.variant_name);

    let episode_id_result = result.get("episode_id").unwrap().as_str().unwrap();
    let episode_id_result = Uuid::parse_str(episode_id_result).unwrap();
    assert_eq!(episode_id_result, episode_id);

    let input: Value =
        serde_json::from_str(result.get("input").unwrap().as_str().unwrap()).unwrap();
    let correct_input: Value = json!(
        {
            "system": {
                "assistant_name": "Dr. Mehta"
            },
            "messages": [
                {
                    "role": "user",
                    "content": [{"type": "text", "value": "What is the weather like in Tokyo? Call a function."}]
                }
            ]
        }
    );
    assert_eq!(input, correct_input);

    let output_clickhouse: Vec<Value> =
        serde_json::from_str(result.get("output").unwrap().as_str().unwrap()).unwrap();
    assert_eq!(output_clickhouse, *content);

    let tool_params: Value =
        serde_json::from_str(result.get("tool_params").unwrap().as_str().unwrap()).unwrap();
    assert_eq!(tool_params["tool_choice"], "required");
    assert_eq!(tool_params["parallel_tool_calls"], false);

    let tools_available = tool_params["tools_available"].as_array().unwrap();
    assert_eq!(tools_available.len(), 1);

    let tool = tools_available
        .iter()
        .find(|tool| tool["name"] == "get_humidity")
        .unwrap();
    assert_eq!(
        tool["description"],
        "Get the current humidity in a given location"
    );
    assert_eq!(tool["strict"], false);

    let tool_parameters = tool["parameters"].as_object().unwrap();
    assert_eq!(tool_parameters["type"], "object");
    assert!(tool_parameters.get("properties").is_some());
    assert!(tool_parameters
        .get("required")
        .unwrap()
        .as_array()
        .unwrap()
        .contains(&json!("location")));
    assert_eq!(tool_parameters["additionalProperties"], false);

    let properties = tool_parameters["properties"].as_object().unwrap();
    println!("Properties: {properties:#?}");
    assert!(properties.get("location").is_some());

    // Check if ClickHouse is correct - ModelInference Table
    let result = select_model_inference_clickhouse(&clickhouse, inference_id)
        .await
        .unwrap();

    println!("ClickHouse - ModelInference: {result:#?}");

    let id = result.get("id").unwrap().as_str().unwrap();
    assert!(Uuid::parse_str(id).is_ok());

    let inference_id_result = result.get("inference_id").unwrap().as_str().unwrap();
    let inference_id_result = Uuid::parse_str(inference_id_result).unwrap();
    assert_eq!(inference_id_result, inference_id);

    let model_name = result.get("model_name").unwrap().as_str().unwrap();
    assert_eq!(model_name, provider.model_name);
    let model_provider_name = result.get("model_provider_name").unwrap().as_str().unwrap();
    assert_eq!(model_provider_name, provider.model_provider_name);

    let raw_request = result.get("raw_request").unwrap().as_str().unwrap();
    assert!(raw_request.contains("get_humidity"));
    assert!(
        serde_json::from_str::<Value>(raw_request).is_ok(),
        "raw_request is not a valid JSON"
    );

    let raw_response = result.get("raw_response").unwrap().as_str().unwrap();
    assert!(raw_response.contains("get_humidity"));

    let input_tokens = result.get("input_tokens").unwrap().as_u64().unwrap();
    assert!(input_tokens > 0);
    let output_tokens = result.get("output_tokens").unwrap().as_u64().unwrap();
    assert!(output_tokens > 0);
    let response_time_ms = result.get("response_time_ms").unwrap().as_u64().unwrap();
    assert!(response_time_ms > 0);
    assert!(result.get("ttft_ms").unwrap().is_null());

    let system = result.get("system").unwrap().as_str().unwrap();
    assert_eq!(
        system,
        "You are a helpful and friendly assistant named Dr. Mehta"
    );
    let input_messages = result.get("input_messages").unwrap().as_str().unwrap();
    let input_messages: Vec<RequestMessage> = serde_json::from_str(input_messages).unwrap();
    let expected_input_messages = vec![RequestMessage {
        role: Role::User,
        content: vec!["What is the weather like in Tokyo? Call a function."
            .to_string()
            .into()],
    }];
    assert_eq!(input_messages, expected_input_messages);
    let output = result.get("output").unwrap().as_str().unwrap();
    let output: Vec<ContentBlock> = serde_json::from_str(output).unwrap();
    let tool_call_blocks: Vec<_> = output
        .iter()
        .filter(|block| matches!(block, ContentBlock::ToolCall(_)))
        .collect();

    // Assert exactly one tool call
    assert_eq!(tool_call_blocks.len(), 1, "Expected exactly one tool call");

    let tool_call_block = tool_call_blocks[0];
    match tool_call_block {
        ContentBlock::ToolCall(tool_call) => {
            assert_eq!(tool_call.name, "get_humidity");
            serde_json::from_str::<Value>(&tool_call.arguments.to_lowercase()).unwrap();
        }
        _ => panic!("Unreachable"),
    }
}

pub async fn test_tool_use_allowed_tools_streaming_inference_request_with_provider(
    provider: E2ETestProvider,
) {
    // GCP Vertex doesn't support `tool_choice: "required"` for Gemini 1.5 Flash,
    // and it won't call `get_humidity` on auto.
    if provider.model_provider_name.contains("gcp_vertex")
        && provider.model_name == "gemini-1.5-flash-001"
    {
        return;
    }

    let episode_id = Uuid::now_v7();

    let payload = json!({
        "function_name": "basic_test",
        "episode_id": episode_id,
        "input":{
            "system": {"assistant_name": "Dr. Mehta"},
            "messages": [
                {
                    "role": "user",
                    "content": "What is the weather like in Tokyo? Call a function."
                }
            ]},
        "tool_choice": "required",
        "allowed_tools": ["get_humidity"],
        "stream": true,
        "variant_name": provider.variant_name,
    });

    let mut event_source = Client::new()
        .post(get_gateway_endpoint("/inference"))
        .json(&payload)
        .eventsource()
        .unwrap();

    let mut chunks = vec![];
    let mut found_done_chunk = false;
    while let Some(event) = event_source.next().await {
        let event = event.unwrap();
        match event {
            Event::Open => continue,
            Event::Message(message) => {
                if message.data == "[DONE]" {
                    found_done_chunk = true;
                    break;
                }
                chunks.push(message.data);
            }
        }
    }
    assert!(found_done_chunk);

    let mut inference_id = None;
    let mut tool_id: Option<String> = None;
    let mut arguments = String::new();
    let mut input_tokens = 0;
    let mut output_tokens = 0;

    for chunk in chunks {
        let chunk_json: Value = serde_json::from_str(&chunk).unwrap();

        println!("API response chunk: {chunk_json:#?}");

        let chunk_inference_id = chunk_json.get("inference_id").unwrap().as_str().unwrap();
        let chunk_inference_id = Uuid::parse_str(chunk_inference_id).unwrap();
        match inference_id {
            None => inference_id = Some(chunk_inference_id),
            Some(inference_id) => assert_eq!(inference_id, chunk_inference_id),
        }

        let chunk_episode_id = chunk_json.get("episode_id").unwrap().as_str().unwrap();
        let chunk_episode_id = Uuid::parse_str(chunk_episode_id).unwrap();
        assert_eq!(chunk_episode_id, episode_id);

        for block in chunk_json.get("content").unwrap().as_array().unwrap() {
            assert!(block.get("id").is_some());

            let block_type = block.get("type").unwrap().as_str().unwrap();

            match block_type {
                "tool_call" => {
                    assert_eq!(
                        block.get("raw_name").unwrap().as_str().unwrap(),
                        "get_humidity"
                    );

                    let block_tool_id = block.get("id").unwrap().as_str().unwrap();
                    match &tool_id {
                        None => tool_id = Some(block_tool_id.to_string()),
                        Some(tool_id) => assert_eq!(tool_id, block_tool_id),
                    }

                    let chunk_arguments = block.get("raw_arguments").unwrap().as_str().unwrap();
                    arguments.push_str(chunk_arguments);
                }
                "text" => {
                    // Sometimes the model will also return some text
                    // (e.g. "Sure, here's the weather in Tokyo:" + tool call)
                    // We mostly care about the tool call, so we'll ignore the text.
                }
                _ => {
                    panic!("Unexpected block type: {}", block_type);
                }
            }
        }

        if let Some(usage) = chunk_json.get("usage").and_then(|u| u.as_object()) {
            input_tokens += usage.get("input_tokens").unwrap().as_u64().unwrap();
            output_tokens += usage.get("output_tokens").unwrap().as_u64().unwrap();
        }
    }

    // NB: Azure doesn't return usage during streaming
    if provider.variant_name.contains("azure") {
        assert_eq!(input_tokens, 0);
        assert_eq!(output_tokens, 0);
    } else {
        assert!(input_tokens > 0);
        assert!(output_tokens > 0);
    }

    let inference_id = inference_id.unwrap();
    let tool_id = tool_id.unwrap();
    assert!(serde_json::from_str::<Value>(&arguments).is_ok());

    // Sleep for 1 second to allow time for data to be inserted into ClickHouse (trailing writes from API)
    tokio::time::sleep(std::time::Duration::from_secs(1)).await;

    // Check ClickHouse - ChatInference Table
    let clickhouse = get_clickhouse().await;
    let result = select_chat_inference_clickhouse(&clickhouse, inference_id)
        .await
        .unwrap();

    println!("ClickHouse - ChatInference: {result:#?}");

    let id = result.get("id").unwrap().as_str().unwrap();
    let id_uuid = Uuid::parse_str(id).unwrap();
    assert_eq!(id_uuid, inference_id);

    let function_name = result.get("function_name").unwrap().as_str().unwrap();
    assert_eq!(function_name, "basic_test");

    let variant_name = result.get("variant_name").unwrap().as_str().unwrap();
    assert_eq!(variant_name, provider.variant_name);

    let episode_id_result = result.get("episode_id").unwrap().as_str().unwrap();
    let episode_id_result = Uuid::parse_str(episode_id_result).unwrap();
    assert_eq!(episode_id_result, episode_id);

    let input: Value =
        serde_json::from_str(result.get("input").unwrap().as_str().unwrap()).unwrap();
    let correct_input: Value = json!(
        {
            "system": {
                "assistant_name": "Dr. Mehta"
            },
            "messages": [
                {
                    "role": "user",
                    "content": [{"type": "text", "value": "What is the weather like in Tokyo? Call a function."}]
                }
            ]
        }
    );
    assert_eq!(input, correct_input);

    let output_clickhouse: Vec<Value> =
        serde_json::from_str(result.get("output").unwrap().as_str().unwrap()).unwrap();
    assert!(!output_clickhouse.is_empty()); // could be > 1 if the model returns text as well
    let content_block = output_clickhouse.first().unwrap();
    let content_block_type = content_block.get("type").unwrap().as_str().unwrap();
    assert_eq!(content_block_type, "tool_call");
    assert_eq!(content_block.get("id").unwrap().as_str().unwrap(), tool_id);
    assert_eq!(
        content_block.get("raw_name").unwrap().as_str().unwrap(),
        "get_humidity"
    );
    assert_eq!(
        content_block
            .get("raw_arguments")
            .unwrap()
            .as_str()
            .unwrap(),
        arguments
    );
    assert_eq!(
        content_block.get("name").unwrap().as_str().unwrap(),
        "get_humidity"
    );
    assert_eq!(
        content_block.get("arguments").unwrap().as_object().unwrap(),
        &serde_json::from_str::<serde_json::Map<String, Value>>(&arguments).unwrap()
    );

    let tool_params: Value =
        serde_json::from_str(result.get("tool_params").unwrap().as_str().unwrap()).unwrap();
    assert_eq!(tool_params["tool_choice"], "required");
    assert_eq!(tool_params["parallel_tool_calls"], false);

    let tools_available = tool_params["tools_available"].as_array().unwrap();
    assert_eq!(tools_available.len(), 1);
    let tool = tools_available.first().unwrap();
    assert_eq!(tool["name"], "get_humidity");
    assert_eq!(
        tool["description"],
        "Get the current humidity in a given location"
    );
    assert_eq!(tool["strict"], false);

    let tool_parameters = tool["parameters"].as_object().unwrap();
    assert_eq!(tool_parameters["type"], "object");
    assert!(tool_parameters.get("properties").is_some());
    assert!(tool_parameters.get("required").is_some());
    assert_eq!(tool_parameters["additionalProperties"], false);

    let properties = tool_parameters["properties"].as_object().unwrap();
    assert!(properties.contains_key("location"));

    let location = properties["location"].as_object().unwrap();
    assert_eq!(location["type"], "string");
    assert_eq!(
        location["description"],
        "The location to get the humidity for (e.g. \"New York\")"
    );

    let required = tool_parameters["required"].as_array().unwrap();
    assert!(required.contains(&json!("location")));

    // Check if ClickHouse is correct - ModelInference Table
    let result = select_model_inference_clickhouse(&clickhouse, inference_id)
        .await
        .unwrap();

    println!("ClickHouse - ModelInference: {result:#?}");

    let id = result.get("id").unwrap().as_str().unwrap();
    assert!(Uuid::parse_str(id).is_ok());

    let inference_id_result = result.get("inference_id").unwrap().as_str().unwrap();
    let inference_id_result = Uuid::parse_str(inference_id_result).unwrap();
    assert_eq!(inference_id_result, inference_id);

    let model_name = result.get("model_name").unwrap().as_str().unwrap();
    assert_eq!(model_name, provider.model_name);
    let model_provider_name = result.get("model_provider_name").unwrap().as_str().unwrap();
    assert_eq!(model_provider_name, provider.model_provider_name);

    let raw_request = result.get("raw_request").unwrap().as_str().unwrap();
    assert!(raw_request.contains("get_humidity"));
    assert!(raw_request.to_lowercase().contains("tokyo"));
    assert!(
        serde_json::from_str::<Value>(raw_request).is_ok(),
        "raw_request is not a valid JSON"
    );

    let raw_response = result.get("raw_response").unwrap().as_str().unwrap();
    assert!(raw_response.contains("get_humidity"));
    // Check if raw_response is valid JSONL
    for line in raw_response.lines() {
        assert!(serde_json::from_str::<Value>(line).is_ok());
    }

    let input_tokens = result.get("input_tokens").unwrap().as_u64().unwrap();
    let output_tokens = result.get("output_tokens").unwrap().as_u64().unwrap();

    // NB: Azure doesn't support input/output tokens during streaming
    if provider.variant_name.contains("azure") {
        assert_eq!(input_tokens, 0);
        assert_eq!(output_tokens, 0);
    } else {
        assert!(input_tokens > 0);
        assert!(output_tokens > 0);
    }

    let response_time_ms = result.get("response_time_ms").unwrap().as_u64().unwrap();
    assert!(response_time_ms > 0);

    let ttft_ms = result.get("ttft_ms").unwrap().as_u64().unwrap();
    assert!(ttft_ms > 50);
    assert!(ttft_ms <= response_time_ms);

    let system = result.get("system").unwrap().as_str().unwrap();
    assert_eq!(
        system,
        "You are a helpful and friendly assistant named Dr. Mehta"
    );
    let input_messages = result.get("input_messages").unwrap().as_str().unwrap();
    let input_messages: Vec<RequestMessage> = serde_json::from_str(input_messages).unwrap();
    let expected_input_messages = vec![RequestMessage {
        role: Role::User,
        content: vec!["What is the weather like in Tokyo? Call a function."
            .to_string()
            .into()],
    }];
    assert_eq!(input_messages, expected_input_messages);
    let output = result.get("output").unwrap().as_str().unwrap();
    let output: Vec<ContentBlock> = serde_json::from_str(output).unwrap();
    let tool_call_blocks: Vec<_> = output
        .iter()
        .filter(|block| matches!(block, ContentBlock::ToolCall(_)))
        .collect();

    // Assert exactly one tool call
    assert_eq!(tool_call_blocks.len(), 1, "Expected exactly one tool call");

    let tool_call_block = tool_call_blocks[0];
    match tool_call_block {
        ContentBlock::ToolCall(tool_call) => {
            assert_eq!(tool_call.name, "get_humidity");
            serde_json::from_str::<Value>(&tool_call.arguments.to_lowercase()).unwrap();
        }
        _ => panic!("Unreachable"),
    }
}

pub async fn test_tool_multi_turn_inference_request_with_provider(provider: E2ETestProvider) {
    // NOTE: The xAI API returns an error for multi-turn tool use when the assistant message only has tool_calls but no content.
    // The xAI team has acknowledged the issue and is working on a fix.
    // We skip this test for xAI until the fix is deployed.
    // https://gist.github.com/GabrielBianconi/47a4247cfd8b6689e7228f654806272d
    if provider.model_provider_name == "xai" {
        return;
    }

    let episode_id = Uuid::now_v7();

    let payload = json!({
       "function_name": "weather_helper",
        "episode_id": episode_id,
        "input":{
            "system": {"assistant_name": "Dr. Mehta"},
            "messages": [
                {
                    "role": "user",
                    "content": "What is the weather like in Tokyo (in Celsius)? Use the `get_temperature` tool."
                },
                {
                    "role": "assistant",
                    "content": [
                        {
                            "type": "tool_call",
                            "id": "123456789",
                            "name": "get_temperature",
                            "arguments": "{\"location\": \"Tokyo\"}"
                        }
                    ]
                },
                {
                    "role": "user",
                    "content": [
                        {
                            "type": "tool_result",
                            "id": "123456789",
                            "name": "get_temperature",
                            "result": "70"
                        }
                    ]
                }
            ]},
        "variant_name": provider.variant_name,
        "stream": false,
    });

    let response = Client::new()
        .post(get_gateway_endpoint("/inference"))
        .json(&payload)
        .send()
        .await
        .unwrap();

    // Check that the API response is ok
    assert_eq!(response.status(), StatusCode::OK);
    let response_json = response.json::<Value>().await.unwrap();

    println!("API response: {response_json:#?}");

    let inference_id = response_json.get("inference_id").unwrap().as_str().unwrap();
    let inference_id = Uuid::parse_str(inference_id).unwrap();

    let episode_id_response = response_json.get("episode_id").unwrap().as_str().unwrap();
    let episode_id_response = Uuid::parse_str(episode_id_response).unwrap();
    assert_eq!(episode_id_response, episode_id);

    let variant_name = response_json.get("variant_name").unwrap().as_str().unwrap();
    assert_eq!(variant_name, provider.variant_name);

    let content = response_json.get("content").unwrap().as_array().unwrap();
    assert_eq!(content.len(), 1);
    let content_block = content.first().unwrap();
    let content_block_type = content_block.get("type").unwrap().as_str().unwrap();
    assert_eq!(content_block_type, "text");
    let content = content_block.get("text").unwrap().as_str().unwrap();
    assert!(content.to_lowercase().contains("tokyo"));

    let usage = response_json.get("usage").unwrap();
    let input_tokens = usage.get("input_tokens").unwrap().as_u64().unwrap();
    assert!(input_tokens > 0);
    let output_tokens = usage.get("output_tokens").unwrap().as_u64().unwrap();
    assert!(output_tokens > 0);

    // Sleep to allow time for data to be inserted into ClickHouse (trailing writes from API)
    tokio::time::sleep(std::time::Duration::from_secs(1)).await;

    // Check if ClickHouse is ok - ChatInference Table
    let clickhouse = get_clickhouse().await;
    let result = select_chat_inference_clickhouse(&clickhouse, inference_id)
        .await
        .unwrap();

    println!("ClickHouse - ChatInference: {result:#?}");

    let id = result.get("id").unwrap().as_str().unwrap();
    let id = Uuid::parse_str(id).unwrap();
    assert_eq!(id, inference_id);

    let function_name = result.get("function_name").unwrap().as_str().unwrap();
    assert_eq!(function_name, "weather_helper");

    let variant_name = result.get("variant_name").unwrap().as_str().unwrap();
    assert_eq!(variant_name, provider.variant_name);

    let retrieved_episode_id = result.get("episode_id").unwrap().as_str().unwrap();
    let retrieved_episode_id = Uuid::parse_str(retrieved_episode_id).unwrap();
    assert_eq!(retrieved_episode_id, episode_id);

    let input: Value =
        serde_json::from_str(result.get("input").unwrap().as_str().unwrap()).unwrap();
    let correct_input = json!({
        "system": {"assistant_name": "Dr. Mehta"},
        "messages": [
            {
                "role": "user",
                "content": [{"type": "text", "value": "What is the weather like in Tokyo (in Celsius)? Use the `get_temperature` tool."}]
            },
            {
                "role": "assistant",
                "content": [{"type": "tool_call", "id": "123456789", "name": "get_temperature", "arguments": "{\"location\": \"Tokyo\"}"}]
            },
            {
                "role": "user",
                "content": [{"type": "tool_result", "id": "123456789", "name": "get_temperature", "result": "70"}]
            }
        ]
    });
    assert_eq!(input, correct_input);

    let content_blocks = result.get("output").unwrap().as_str().unwrap();
    let content_blocks: Vec<Value> = serde_json::from_str(content_blocks).unwrap();
    assert_eq!(content_blocks.len(), 1);
    let content_block = content_blocks.first().unwrap();
    let content_block_type = content_block.get("type").unwrap().as_str().unwrap();
    assert_eq!(content_block_type, "text");
    let clickhouse_content = content_block.get("text").unwrap().as_str().unwrap();
    assert_eq!(clickhouse_content, content);

    let tool_params: Value =
        serde_json::from_str(result.get("tool_params").unwrap().as_str().unwrap()).unwrap();
    assert_eq!(tool_params["tool_choice"], "auto");
    assert_eq!(tool_params["parallel_tool_calls"], false);

    let tools_available = tool_params["tools_available"].as_array().unwrap();
    assert_eq!(tools_available.len(), 1);
    let tool = tools_available.first().unwrap();
    assert_eq!(tool["name"], "get_temperature");
    assert_eq!(
        tool["description"],
        "Get the current temperature in a given location"
    );
    assert_eq!(tool["strict"], false);

    let inference_params = result.get("inference_params").unwrap().as_str().unwrap();
    let inference_params: Value = serde_json::from_str(inference_params).unwrap();
    let inference_params = inference_params.get("chat_completion").unwrap();
    assert!(inference_params.get("temperature").is_none());
    assert!(inference_params.get("seed").is_none());
    assert_eq!(
        inference_params
            .get("max_tokens")
            .unwrap()
            .as_u64()
            .unwrap(),
        100
    );

    let processing_time_ms = result.get("processing_time_ms").unwrap().as_u64().unwrap();
    assert!(processing_time_ms > 0);

    // Check the ModelInference Table
    let result = select_model_inference_clickhouse(&clickhouse, inference_id)
        .await
        .unwrap();

    println!("ClickHouse - ModelInference: {result:#?}");

    let model_inference_id = result.get("id").unwrap().as_str().unwrap();
    assert!(Uuid::parse_str(model_inference_id).is_ok());

    let inference_id_result = result.get("inference_id").unwrap().as_str().unwrap();
    let inference_id_result = Uuid::parse_str(inference_id_result).unwrap();
    assert_eq!(inference_id_result, inference_id);

    let model_name = result.get("model_name").unwrap().as_str().unwrap();
    assert_eq!(model_name, provider.model_name);
    let model_provider_name = result.get("model_provider_name").unwrap().as_str().unwrap();
    assert_eq!(model_provider_name, provider.model_provider_name);

    let raw_request = result.get("raw_request").unwrap().as_str().unwrap();
    assert!(raw_request.contains("get_temperature"));
    assert!(raw_request.to_lowercase().contains("tokyo"));
    assert!(
        serde_json::from_str::<Value>(raw_request).is_ok(),
        "raw_request is not a valid JSON"
    );

    let raw_response = result.get("raw_response").unwrap().as_str().unwrap();
    assert!(raw_response.to_lowercase().contains("tokyo"));
    assert!(serde_json::from_str::<Value>(raw_response).is_ok());

    let input_tokens = result.get("input_tokens").unwrap().as_u64().unwrap();
    assert!(input_tokens > 0);
    let output_tokens = result.get("output_tokens").unwrap().as_u64().unwrap();
    assert!(output_tokens > 0);
    let response_time_ms = result.get("response_time_ms").unwrap().as_u64().unwrap();
    assert!(response_time_ms > 0);
    assert!(result.get("ttft_ms").unwrap().is_null());

    let system = result.get("system").unwrap().as_str().unwrap();
    assert_eq!(
        system,
        "You are a helpful and friendly assistant named Dr. Mehta.\n\nPeople will ask you questions about the weather.\n\nIf asked about the weather, just respond with the tool call. Use the \"get_temperature\" tool.\n\nIf provided with a tool result, use it to respond to the user (e.g. \"The weather in New York is 55 degrees Fahrenheit.\")."
    );
    let input_messages = result.get("input_messages").unwrap().as_str().unwrap();
    let input_messages: Vec<RequestMessage> = serde_json::from_str(input_messages).unwrap();
    let expected_input_messages = vec![
        RequestMessage {
            role: Role::User,
            content: vec![
                "What is the weather like in Tokyo (in Celsius)? Use the `get_temperature` tool."
                    .to_string()
                    .into(),
            ],
        },
        RequestMessage {
            role: Role::Assistant,
            content: vec![ContentBlock::ToolCall(ToolCall {
                id: "123456789".to_string(),
                name: "get_temperature".to_string(),
                arguments: "{\"location\": \"Tokyo\"}".to_string(),
            })],
        },
        RequestMessage {
            role: Role::User,
            content: vec![ContentBlock::ToolResult(ToolResult {
                id: "123456789".to_string(),
                name: "get_temperature".to_string(),
                result: "70".to_string(),
            })],
        },
    ];
    assert_eq!(input_messages, expected_input_messages);
    let output = result.get("output").unwrap().as_str().unwrap();
    let output: Vec<ContentBlock> = serde_json::from_str(output).unwrap();
    assert_eq!(output.len(), 1);
    let first = output.first().unwrap();
    match first {
        ContentBlock::Text(text) => {
            assert!(text.text.to_lowercase().contains("tokyo"));
        }
        _ => {
            panic!("Expected a text block, got {:?}", first);
        }
    }
}

pub async fn test_tool_multi_turn_streaming_inference_request_with_provider(
    provider: E2ETestProvider,
) {
    // NOTE: The xAI API returns an error for multi-turn tool use when the assistant message only has tool_calls but no content.
    // The xAI team has acknowledged the issue and is working on a fix.
    // We skip this test for xAI until the fix is deployed.
    // https://gist.github.com/GabrielBianconi/47a4247cfd8b6689e7228f654806272d
    if provider.model_provider_name == "xai" {
        return;
    }

    let episode_id = Uuid::now_v7();

    let payload = json!({
       "function_name": "weather_helper",
        "episode_id": episode_id,
        "input":{
            "system": {"assistant_name": "Dr. Mehta"},
            "messages": [
                {
                    "role": "user",
                    "content": "What is the weather like in Tokyo (in Celsius)? Use the `get_temperature` tool."
                },
                {
                    "role": "assistant",
                    "content": [
                        {
                            "type": "tool_call",
                            "id": "123456789",
                            "name": "get_temperature",
                            "arguments": "{\"location\": \"Tokyo\"}"
                        }
                    ]
                },
                {
                    "role": "user",
                    "content": [
                        {
                            "type": "tool_result",
                            "id": "123456789",
                            "name": "get_temperature",
                            "result": "70"
                        }
                    ]
                }
            ]},
        "variant_name": provider.variant_name,
        "stream": true,
    });

    let mut event_source = Client::new()
        .post(get_gateway_endpoint("/inference"))
        .json(&payload)
        .eventsource()
        .unwrap();

    let mut chunks = vec![];
    let mut found_done_chunk = false;
    while let Some(event) = event_source.next().await {
        let event = event.unwrap();
        match event {
            Event::Open => continue,
            Event::Message(message) => {
                if message.data == "[DONE]" {
                    found_done_chunk = true;
                    break;
                }
                chunks.push(message.data);
            }
        }
    }
    assert!(found_done_chunk);

    let mut inference_id: Option<Uuid> = None;
    let mut full_content = String::new();
    let mut input_tokens = 0;
    let mut output_tokens = 0;
    for chunk in chunks.clone() {
        let chunk_json: Value = serde_json::from_str(&chunk).unwrap();

        println!("API response chunk: {chunk_json:#?}");

        let chunk_inference_id = chunk_json.get("inference_id").unwrap().as_str().unwrap();
        let chunk_inference_id = Uuid::parse_str(chunk_inference_id).unwrap();
        match inference_id {
            Some(inference_id) => {
                assert_eq!(inference_id, chunk_inference_id);
            }
            None => {
                inference_id = Some(chunk_inference_id);
            }
        }

        let chunk_episode_id = chunk_json.get("episode_id").unwrap().as_str().unwrap();
        let chunk_episode_id = Uuid::parse_str(chunk_episode_id).unwrap();
        assert_eq!(chunk_episode_id, episode_id);

        let content_blocks = chunk_json.get("content").unwrap().as_array().unwrap();
        if !content_blocks.is_empty() {
            let content_block = content_blocks.first().unwrap();
            let content = content_block.get("text").unwrap().as_str().unwrap();
            full_content.push_str(content);
        }

        if let Some(usage) = chunk_json.get("usage") {
            input_tokens += usage.get("input_tokens").unwrap().as_u64().unwrap();
            output_tokens += usage.get("output_tokens").unwrap().as_u64().unwrap();
        }
    }

    let inference_id = inference_id.unwrap();
    assert!(full_content.to_lowercase().contains("tokyo"));

    // NB: Azure doesn't support input/output tokens during streaming
    if provider.variant_name.contains("azure") {
        assert_eq!(input_tokens, 0);
        assert_eq!(output_tokens, 0);
    } else {
        assert!(input_tokens > 0);
        assert!(output_tokens > 0);
    }

    // Sleep to allow time for data to be inserted into ClickHouse (trailing writes from API)
    tokio::time::sleep(std::time::Duration::from_secs(1)).await;

    // Check ClickHouse - ChatInference Table
    let clickhouse = get_clickhouse().await;
    let result = select_chat_inference_clickhouse(&clickhouse, inference_id)
        .await
        .unwrap();

    println!("ClickHouse - ChatInference: {result:#?}");

    let id = result.get("id").unwrap().as_str().unwrap();
    let id_uuid = Uuid::parse_str(id).unwrap();
    assert_eq!(id_uuid, inference_id);

    let function_name = result.get("function_name").unwrap().as_str().unwrap();
    assert_eq!(function_name, "weather_helper");

    let variant_name = result.get("variant_name").unwrap().as_str().unwrap();
    assert_eq!(variant_name, provider.variant_name);

    let episode_id_result = result.get("episode_id").unwrap().as_str().unwrap();
    let episode_id_result = Uuid::parse_str(episode_id_result).unwrap();
    assert_eq!(episode_id_result, episode_id);

    let input: Value =
        serde_json::from_str(result.get("input").unwrap().as_str().unwrap()).unwrap();
    let correct_input = json!({
        "system": {"assistant_name": "Dr. Mehta"},
        "messages": [
            {
                "role": "user",
                "content": [{"type": "text", "value": "What is the weather like in Tokyo (in Celsius)? Use the `get_temperature` tool."}]
            },
            {
                "role": "assistant",
                "content": [
                    {
                        "type": "tool_call",
                        "id": "123456789",
                        "name": "get_temperature",
                        "arguments": "{\"location\": \"Tokyo\"}"
                    }
                ]
            },
            {
                "role": "user",
                "content": [
                    {
                        "type": "tool_result",
                        "id": "123456789",
                        "name": "get_temperature",
                        "result": "70"
                    }
                ]
            }
        ]
    });
    assert_eq!(input, correct_input);

    let output = result.get("output").unwrap().as_str().unwrap();
    let output: Vec<Value> = serde_json::from_str(output).unwrap();
    assert_eq!(output.len(), 1);
    let content_block = output.first().unwrap();
    let content_block_type = content_block.get("type").unwrap().as_str().unwrap();
    assert_eq!(content_block_type, "text");
    let clickhouse_content = content_block.get("text").unwrap().as_str().unwrap();
    assert_eq!(clickhouse_content, full_content);

    let tool_params: Value =
        serde_json::from_str(result.get("tool_params").unwrap().as_str().unwrap()).unwrap();
    assert_eq!(tool_params["tool_choice"], "auto");
    assert_eq!(tool_params["parallel_tool_calls"], false);

    let inference_params = result.get("inference_params").unwrap().as_str().unwrap();
    let inference_params: Value = serde_json::from_str(inference_params).unwrap();
    let inference_params = inference_params.get("chat_completion").unwrap();
    assert!(inference_params.get("temperature").is_none());
    assert!(inference_params.get("seed").is_none());
    assert_eq!(
        inference_params
            .get("max_tokens")
            .unwrap()
            .as_u64()
            .unwrap(),
        100
    );

    let processing_time_ms = result.get("processing_time_ms").unwrap().as_u64().unwrap();
    assert!(processing_time_ms > 0);

    // Check ClickHouse - ModelInference Table
    let result = select_model_inference_clickhouse(&clickhouse, inference_id)
        .await
        .unwrap();

    println!("ClickHouse - ModelInference: {result:#?}");

    let model_inference_id = result.get("id").unwrap().as_str().unwrap();
    assert!(Uuid::parse_str(model_inference_id).is_ok());

    let inference_id_result = result.get("inference_id").unwrap().as_str().unwrap();
    let inference_id_result = Uuid::parse_str(inference_id_result).unwrap();
    assert_eq!(inference_id_result, inference_id);

    let model_name = result.get("model_name").unwrap().as_str().unwrap();
    assert_eq!(model_name, provider.model_name);
    let model_provider_name = result.get("model_provider_name").unwrap().as_str().unwrap();
    assert_eq!(model_provider_name, provider.model_provider_name);

    let raw_request = result.get("raw_request").unwrap().as_str().unwrap();
    assert!(raw_request.contains("get_temperature"));
    assert!(raw_request.to_lowercase().contains("tokyo"));
    assert!(
        serde_json::from_str::<Value>(raw_request).is_ok(),
        "raw_request is not a valid JSON"
    );

    let raw_response = result.get("raw_response").unwrap().as_str().unwrap();

    // Check if raw_response is valid JSONL
    for line in raw_response.lines() {
        assert!(serde_json::from_str::<Value>(line).is_ok());
    }

    let input_tokens = result.get("input_tokens").unwrap().as_u64().unwrap();
    let output_tokens = result.get("output_tokens").unwrap().as_u64().unwrap();

    // NB: Azure doesn't support input/output tokens during streaming
    if provider.variant_name.contains("azure") {
        assert_eq!(input_tokens, 0);
        assert_eq!(output_tokens, 0);
    } else {
        assert!(input_tokens > 0);
        assert!(output_tokens > 0);
    }

    let response_time_ms = result.get("response_time_ms").unwrap().as_u64().unwrap();
    assert!(response_time_ms > 0);

    let ttft_ms = result.get("ttft_ms").unwrap().as_u64().unwrap();
    assert!(ttft_ms > 50);
    assert!(ttft_ms <= response_time_ms);

    let system = result.get("system").unwrap().as_str().unwrap();
    assert_eq!(
        system,
        "You are a helpful and friendly assistant named Dr. Mehta.\n\nPeople will ask you questions about the weather.\n\nIf asked about the weather, just respond with the tool call. Use the \"get_temperature\" tool.\n\nIf provided with a tool result, use it to respond to the user (e.g. \"The weather in New York is 55 degrees Fahrenheit.\")."
    );
    let input_messages = result.get("input_messages").unwrap().as_str().unwrap();
    let input_messages: Vec<RequestMessage> = serde_json::from_str(input_messages).unwrap();
    let expected_input_messages = vec![
        RequestMessage {
            role: Role::User,
            content: vec![
                "What is the weather like in Tokyo (in Celsius)? Use the `get_temperature` tool."
                    .to_string()
                    .into(),
            ],
        },
        RequestMessage {
            role: Role::Assistant,
            content: vec![ContentBlock::ToolCall(ToolCall {
                id: "123456789".to_string(),
                name: "get_temperature".to_string(),
                arguments: "{\"location\": \"Tokyo\"}".to_string(),
            })],
        },
        RequestMessage {
            role: Role::User,
            content: vec![ContentBlock::ToolResult(ToolResult {
                id: "123456789".to_string(),
                name: "get_temperature".to_string(),
                result: "70".to_string(),
            })],
        },
    ];
    assert_eq!(input_messages, expected_input_messages);
    let output = result.get("output").unwrap().as_str().unwrap();
    let output: Vec<ContentBlock> = serde_json::from_str(output).unwrap();
    assert_eq!(output.len(), 1);
    let first = output.first().unwrap();
    match first {
        ContentBlock::Text(text) => {
            assert!(text.text.to_lowercase().contains("tokyo"));
        }
        _ => {
            panic!("Expected a text block, got {:?}", first);
        }
    }
}

pub async fn test_dynamic_tool_use_inference_request_with_provider(provider: E2ETestProvider) {
    let episode_id = Uuid::now_v7();

    let payload = json!({
        "function_name": "basic_test",
        "episode_id": episode_id,
        "input":{
            "system": {"assistant_name": "Dr. Mehta"},
            "messages": [
                {
                    "role": "user",
                    "content": "What is the weather like in Tokyo (in Celsius)? Use the provided `get_temperature` tool. Do not say anything else, just call the function."
                }
            ]},
        "stream": false,
        "additional_tools": [
            {
                "name": "get_temperature",
                "description": "Get the current temperature in a given location",
                "parameters": {
                    "$schema": "http://json-schema.org/draft-07/schema#",
                    "type": "object",
                    "properties": {
                        "location": {
                            "type": "string",
                            "description": "The location to get the temperature for (e.g. \"New York\")"
                        },
                        "units": {
                            "type": "string",
                            "description": "The units to get the temperature in (must be \"fahrenheit\" or \"celsius\")",
                            "enum": ["fahrenheit", "celsius"]
                        }
                    },
                    "required": ["location"],
                    "additionalProperties": false
                }
            }
        ],
        "variant_name": provider.variant_name,
    });

    let response = Client::new()
        .post(get_gateway_endpoint("/inference"))
        .json(&payload)
        .send()
        .await
        .unwrap();

    // Check if the API response is fine
    assert_eq!(response.status(), StatusCode::OK);
    let response_json = response.json::<Value>().await.unwrap();

    println!("API response: {response_json:#?}");

    let inference_id = response_json.get("inference_id").unwrap().as_str().unwrap();
    let inference_id = Uuid::parse_str(inference_id).unwrap();

    let episode_id_response = response_json.get("episode_id").unwrap().as_str().unwrap();
    let episode_id_response = Uuid::parse_str(episode_id_response).unwrap();
    assert_eq!(episode_id_response, episode_id);

    let variant_name = response_json.get("variant_name").unwrap().as_str().unwrap();
    assert_eq!(variant_name, provider.variant_name);

    let content = response_json.get("content").unwrap().as_array().unwrap();
    assert!(!content.is_empty()); // could be > 1 if the model returns text as well
    let content_block = content
        .iter()
        .find(|block| block["type"] == "tool_call")
        .unwrap();
    let content_block_type = content_block.get("type").unwrap().as_str().unwrap();
    assert_eq!(content_block_type, "tool_call");

    assert!(content_block.get("id").unwrap().as_str().is_some());

    let raw_name = content_block.get("raw_name").unwrap().as_str().unwrap();
    assert_eq!(raw_name, "get_temperature");
    let name = content_block.get("name").unwrap().as_str().unwrap();
    assert_eq!(name, "get_temperature");

    let raw_arguments = content_block
        .get("raw_arguments")
        .unwrap()
        .as_str()
        .unwrap();
    let raw_arguments: Value = serde_json::from_str(raw_arguments).unwrap();
    let raw_arguments = raw_arguments.as_object().unwrap();
    assert!(raw_arguments.len() == 2);
    let location = raw_arguments.get("location").unwrap().as_str().unwrap();
    assert_eq!(location.to_lowercase(), "tokyo");
    let units = raw_arguments.get("units").unwrap().as_str().unwrap();
    assert!(units == "celsius");

    let arguments = content_block.get("arguments").unwrap();
    let arguments = arguments.as_object().unwrap();
    assert!(arguments.len() == 2);
    let location = arguments.get("location").unwrap().as_str().unwrap();
    assert_eq!(location.to_lowercase(), "tokyo");
    let units = arguments.get("units").unwrap().as_str().unwrap();
    assert!(units == "celsius");

    let usage = response_json.get("usage").unwrap();
    let usage = usage.as_object().unwrap();
    let input_tokens = usage.get("input_tokens").unwrap().as_u64().unwrap();
    let output_tokens = usage.get("output_tokens").unwrap().as_u64().unwrap();
    assert!(input_tokens > 0);
    assert!(output_tokens > 0);

    // Sleep to allow time for data to be inserted into ClickHouse (trailing writes from API)
    tokio::time::sleep(std::time::Duration::from_secs(1)).await;

    // Check if ClickHouse is correct - ChatInference table
    let clickhouse = get_clickhouse().await;
    let result = select_chat_inference_clickhouse(&clickhouse, inference_id)
        .await
        .unwrap();

    println!("ClickHouse - ChatInference: {result:#?}");

    let id = result.get("id").unwrap().as_str().unwrap();
    let id_uuid = Uuid::parse_str(id).unwrap();
    assert_eq!(id_uuid, inference_id);

    let function_name = result.get("function_name").unwrap().as_str().unwrap();
    assert_eq!(function_name, payload["function_name"]);

    let variant_name = result.get("variant_name").unwrap().as_str().unwrap();
    assert_eq!(variant_name, provider.variant_name);

    let episode_id_result = result.get("episode_id").unwrap().as_str().unwrap();
    let episode_id_result = Uuid::parse_str(episode_id_result).unwrap();
    assert_eq!(episode_id_result, episode_id);

    let input: Value =
        serde_json::from_str(result.get("input").unwrap().as_str().unwrap()).unwrap();
    let correct_input: Value = json!(
        {
            "system": {
                "assistant_name": "Dr. Mehta"
            },
            "messages": [
                {
                    "role": "user",
                    "content": [{"type": "text", "value": "What is the weather like in Tokyo (in Celsius)? Use the provided `get_temperature` tool. Do not say anything else, just call the function."}]
                }
            ]
        }
    );
    assert_eq!(input, correct_input);

    let output_clickhouse: Vec<Value> =
        serde_json::from_str(result.get("output").unwrap().as_str().unwrap()).unwrap();
    assert_eq!(output_clickhouse, *content);

    let tool_params: Value =
        serde_json::from_str(result.get("tool_params").unwrap().as_str().unwrap()).unwrap();
    assert_eq!(tool_params["tool_choice"], "auto");
    assert_eq!(tool_params["parallel_tool_calls"], false);

    let tools_available = tool_params["tools_available"].as_array().unwrap();
    assert_eq!(tools_available.len(), 1);
    let tool = tools_available.first().unwrap();
    assert_eq!(tool["name"], "get_temperature");
    assert_eq!(
        tool["description"],
        "Get the current temperature in a given location"
    );
    assert_eq!(tool["strict"], false);

    let tool_parameters = tool["parameters"].as_object().unwrap();
    assert_eq!(tool_parameters["type"], "object");
    assert!(tool_parameters.get("properties").is_some());
    assert!(tool_parameters.get("required").is_some());

    let properties = tool_parameters["properties"].as_object().unwrap();
    assert!(properties.contains_key("location"));
    assert!(properties.contains_key("units"));

    let location = properties["location"].as_object().unwrap();
    assert_eq!(location["type"], "string");
    assert_eq!(
        location["description"],
        "The location to get the temperature for (e.g. \"New York\")"
    );

    let units = properties["units"].as_object().unwrap();
    assert_eq!(units["type"], "string");
    assert_eq!(
        units["description"],
        "The units to get the temperature in (must be \"fahrenheit\" or \"celsius\")"
    );
    let units_enum = units["enum"].as_array().unwrap();
    assert_eq!(units_enum.len(), 2);
    assert!(units_enum.contains(&json!("fahrenheit")));
    assert!(units_enum.contains(&json!("celsius")));

    let required = tool_parameters["required"].as_array().unwrap();
    assert!(required.contains(&json!("location")));

    // Check if ClickHouse is correct - ModelInference Table
    let result = select_model_inference_clickhouse(&clickhouse, inference_id)
        .await
        .unwrap();

    println!("ClickHouse - ModelInference: {result:#?}");

    let id = result.get("id").unwrap().as_str().unwrap();
    assert!(Uuid::parse_str(id).is_ok());

    let inference_id_result = result.get("inference_id").unwrap().as_str().unwrap();
    let inference_id_result = Uuid::parse_str(inference_id_result).unwrap();
    assert_eq!(inference_id_result, inference_id);

    let model_name = result.get("model_name").unwrap().as_str().unwrap();
    assert_eq!(model_name, provider.model_name);
    let model_provider_name = result.get("model_provider_name").unwrap().as_str().unwrap();
    assert_eq!(model_provider_name, provider.model_provider_name);

    let raw_request = result.get("raw_request").unwrap().as_str().unwrap();
    assert!(raw_request.contains("get_temperature"));
    assert!(raw_request.to_lowercase().contains("tokyo"));
    assert!(
        serde_json::from_str::<Value>(raw_request).is_ok(),
        "raw_request is not a valid JSON"
    );

    let raw_response = result.get("raw_response").unwrap().as_str().unwrap();
    assert!(raw_response.to_lowercase().contains("tokyo"));
    assert!(raw_response.contains("get_temperature"));

    let input_tokens = result.get("input_tokens").unwrap().as_u64().unwrap();
    assert!(input_tokens > 0);
    let output_tokens = result.get("output_tokens").unwrap().as_u64().unwrap();
    assert!(output_tokens > 0);
    let response_time_ms = result.get("response_time_ms").unwrap().as_u64().unwrap();
    assert!(response_time_ms > 0);
    assert!(result.get("ttft_ms").unwrap().is_null());

    let system = result.get("system").unwrap().as_str().unwrap();
    assert_eq!(
        system,
        "You are a helpful and friendly assistant named Dr. Mehta"
    );
    let input_messages = result.get("input_messages").unwrap().as_str().unwrap();
    let input_messages: Vec<RequestMessage> = serde_json::from_str(input_messages).unwrap();
    let expected_input_messages = vec![RequestMessage {
        role: Role::User,
        content: vec!["What is the weather like in Tokyo (in Celsius)? Use the provided `get_temperature` tool. Do not say anything else, just call the function."
            .to_string()
            .into()],
    }];
    assert_eq!(input_messages, expected_input_messages);
    let output = result.get("output").unwrap().as_str().unwrap();
    let output: Vec<ContentBlock> = serde_json::from_str(output).unwrap();
    let tool_call_blocks: Vec<_> = output
        .iter()
        .filter(|block| matches!(block, ContentBlock::ToolCall(_)))
        .collect();

    // Assert exactly one tool call
    assert_eq!(tool_call_blocks.len(), 1, "Expected exactly one tool call");

    let tool_call_block = tool_call_blocks[0];
    match tool_call_block {
        ContentBlock::ToolCall(tool_call) => {
            assert_eq!(tool_call.name, "get_temperature");
            serde_json::from_str::<Value>(&tool_call.arguments.to_lowercase()).unwrap();
        }
        _ => panic!("Unreachable"),
    }
}

pub async fn test_dynamic_tool_use_streaming_inference_request_with_provider(
    provider: E2ETestProvider,
) {
    let episode_id = Uuid::now_v7();

    let payload = json!({
        "function_name": "basic_test",
        "episode_id": episode_id,
        "input":{
            "system": {"assistant_name": "Dr. Mehta"},
            "messages": [
                {
                    "role": "user",
                    "content": "What is the weather like in Tokyo (in Celsius)? Use the provided `get_temperature` tool. Do not say anything else, just call the function."
                }
            ]},
        "stream": true,
        "additional_tools": [
            {
                "name": "get_temperature",
                "description": "Get the current temperature in a given location",
                "parameters": {
                    "$schema": "http://json-schema.org/draft-07/schema#",
                    "type": "object",
                    "properties": {
                        "location": {
                            "type": "string",
                            "description": "The location to get the temperature for (e.g. \"New York\")"
                        },
                        "units": {
                            "type": "string",
                            "description": "The units to get the temperature in (must be \"fahrenheit\" or \"celsius\")",
                            "enum": ["fahrenheit", "celsius"]
                        }
                    },
                    "required": ["location"],
                    "additionalProperties": false
                }
            }
        ],
        "variant_name": provider.variant_name,
    });

    let mut event_source = Client::new()
        .post(get_gateway_endpoint("/inference"))
        .json(&payload)
        .eventsource()
        .unwrap();

    let mut chunks = vec![];
    let mut found_done_chunk = false;
    while let Some(event) = event_source.next().await {
        let event = event.unwrap();
        match event {
            Event::Open => continue,
            Event::Message(message) => {
                if message.data == "[DONE]" {
                    found_done_chunk = true;
                    break;
                }
                chunks.push(message.data);
            }
        }
    }
    assert!(found_done_chunk);

    let mut inference_id = None;
    let mut tool_id: Option<String> = None;
    let mut arguments = String::new();
    let mut input_tokens = 0;
    let mut output_tokens = 0;

    for chunk in chunks {
        let chunk_json: Value = serde_json::from_str(&chunk).unwrap();

        println!("API response chunk: {chunk_json:#?}");

        let chunk_inference_id = chunk_json.get("inference_id").unwrap().as_str().unwrap();
        let chunk_inference_id = Uuid::parse_str(chunk_inference_id).unwrap();
        match inference_id {
            None => inference_id = Some(chunk_inference_id),
            Some(inference_id) => assert_eq!(inference_id, chunk_inference_id),
        }

        let chunk_episode_id = chunk_json.get("episode_id").unwrap().as_str().unwrap();
        let chunk_episode_id = Uuid::parse_str(chunk_episode_id).unwrap();
        assert_eq!(chunk_episode_id, episode_id);

        for block in chunk_json.get("content").unwrap().as_array().unwrap() {
            assert!(block.get("id").is_some());

            let block_type = block.get("type").unwrap().as_str().unwrap();

            match block_type {
                "tool_call" => {
                    assert_eq!(
                        block.get("raw_name").unwrap().as_str().unwrap(),
                        "get_temperature"
                    );

                    let block_tool_id = block.get("id").unwrap().as_str().unwrap();
                    match &tool_id {
                        None => tool_id = Some(block_tool_id.to_string()),
                        Some(tool_id) => assert_eq!(tool_id, block_tool_id),
                    }

                    let chunk_arguments = block.get("raw_arguments").unwrap().as_str().unwrap();
                    arguments.push_str(chunk_arguments);
                }
                "text" => {
                    // Sometimes the model will also return some text
                    // (e.g. "Sure, here's the weather in Tokyo:" + tool call)
                    // We mostly care about the tool call, so we'll ignore the text.
                }
                _ => {
                    panic!("Unexpected block type: {}", block_type);
                }
            }
        }

        if let Some(usage) = chunk_json.get("usage").and_then(|u| u.as_object()) {
            input_tokens += usage.get("input_tokens").unwrap().as_u64().unwrap();
            output_tokens += usage.get("output_tokens").unwrap().as_u64().unwrap();
        }
    }

    // NB: Azure doesn't return usage during streaming
    if provider.variant_name.contains("azure") {
        assert_eq!(input_tokens, 0);
        assert_eq!(output_tokens, 0);
    } else {
        assert!(input_tokens > 0);
        assert!(output_tokens > 0);
    }

    let inference_id = inference_id.unwrap();
    let tool_id = tool_id.unwrap();
    assert!(serde_json::from_str::<Value>(&arguments).is_ok());

    // Sleep for 1 second to allow time for data to be inserted into ClickHouse (trailing writes from API)
    tokio::time::sleep(std::time::Duration::from_secs(1)).await;

    // Check ClickHouse - ChatInference Table
    let clickhouse = get_clickhouse().await;
    let result = select_chat_inference_clickhouse(&clickhouse, inference_id)
        .await
        .unwrap();

    println!("ClickHouse - ChatInference: {result:#?}");

    let id = result.get("id").unwrap().as_str().unwrap();
    let id_uuid = Uuid::parse_str(id).unwrap();
    assert_eq!(id_uuid, inference_id);

    let function_name = result.get("function_name").unwrap().as_str().unwrap();
    assert_eq!(function_name, payload["function_name"]);

    let variant_name = result.get("variant_name").unwrap().as_str().unwrap();
    assert_eq!(variant_name, provider.variant_name);

    let episode_id_result = result.get("episode_id").unwrap().as_str().unwrap();
    let episode_id_result = Uuid::parse_str(episode_id_result).unwrap();
    assert_eq!(episode_id_result, episode_id);

    let input: Value =
        serde_json::from_str(result.get("input").unwrap().as_str().unwrap()).unwrap();
    let correct_input: Value = json!(
        {
            "system": {
                "assistant_name": "Dr. Mehta"
            },
            "messages": [
                {
                    "role": "user",
                    "content": [{"type": "text", "value": "What is the weather like in Tokyo (in Celsius)? Use the provided `get_temperature` tool. Do not say anything else, just call the function."}]
                }
            ]
        }
    );
    assert_eq!(input, correct_input);

    let output_clickhouse: Vec<Value> =
        serde_json::from_str(result.get("output").unwrap().as_str().unwrap()).unwrap();
    assert!(!output_clickhouse.is_empty()); // could be > 1 if the model returns text as well
    let content_block = output_clickhouse.first().unwrap();
    let content_block_type = content_block.get("type").unwrap().as_str().unwrap();
    assert_eq!(content_block_type, "tool_call");
    assert_eq!(content_block.get("id").unwrap().as_str().unwrap(), tool_id);
    assert_eq!(
        content_block.get("raw_name").unwrap().as_str().unwrap(),
        "get_temperature"
    );
    assert_eq!(
        content_block.get("name").unwrap().as_str().unwrap(),
        "get_temperature"
    );
    assert_eq!(
        content_block
            .get("raw_arguments")
            .unwrap()
            .as_str()
            .unwrap(),
        arguments
    );
    assert_eq!(
        content_block.get("arguments").unwrap().as_object().unwrap(),
        &serde_json::from_str::<serde_json::Map<String, Value>>(&arguments).unwrap()
    );

    let tool_params: Value =
        serde_json::from_str(result.get("tool_params").unwrap().as_str().unwrap()).unwrap();
    assert_eq!(tool_params["tool_choice"], "auto");
    assert_eq!(tool_params["parallel_tool_calls"], false);

    let tools_available = tool_params["tools_available"].as_array().unwrap();
    assert_eq!(tools_available.len(), 1);
    let tool = tools_available.first().unwrap();
    assert_eq!(tool["name"], "get_temperature");
    assert_eq!(
        tool["description"],
        "Get the current temperature in a given location"
    );
    assert_eq!(tool["strict"], false);

    let tool_parameters = tool["parameters"].as_object().unwrap();
    assert_eq!(tool_parameters["type"], "object");
    assert!(tool_parameters.get("properties").is_some());
    assert!(tool_parameters.get("required").is_some());

    let properties = tool_parameters["properties"].as_object().unwrap();
    assert!(properties.contains_key("location"));
    assert!(properties.contains_key("units"));

    let location = properties["location"].as_object().unwrap();
    assert_eq!(location["type"], "string");
    assert_eq!(
        location["description"],
        "The location to get the temperature for (e.g. \"New York\")"
    );

    let units = properties["units"].as_object().unwrap();
    assert_eq!(units["type"], "string");
    assert_eq!(
        units["description"],
        "The units to get the temperature in (must be \"fahrenheit\" or \"celsius\")"
    );
    let units_enum = units["enum"].as_array().unwrap();
    assert_eq!(units_enum.len(), 2);
    assert!(units_enum.contains(&json!("fahrenheit")));
    assert!(units_enum.contains(&json!("celsius")));

    let required = tool_parameters["required"].as_array().unwrap();
    assert!(required.contains(&json!("location")));

    // Check if ClickHouse is correct - ModelInference Table
    let result = select_model_inference_clickhouse(&clickhouse, inference_id)
        .await
        .unwrap();

    println!("ClickHouse - ModelInference: {result:#?}");

    let id = result.get("id").unwrap().as_str().unwrap();
    assert!(Uuid::parse_str(id).is_ok());

    let inference_id_result = result.get("inference_id").unwrap().as_str().unwrap();
    let inference_id_result = Uuid::parse_str(inference_id_result).unwrap();
    assert_eq!(inference_id_result, inference_id);

    let model_name = result.get("model_name").unwrap().as_str().unwrap();
    assert_eq!(model_name, provider.model_name);
    let model_provider_name = result.get("model_provider_name").unwrap().as_str().unwrap();
    assert_eq!(model_provider_name, provider.model_provider_name);

    let raw_request = result.get("raw_request").unwrap().as_str().unwrap();
    assert!(raw_request.contains("get_temperature"));
    assert!(raw_request.to_lowercase().contains("tokyo"));
    assert!(
        serde_json::from_str::<Value>(raw_request).is_ok(),
        "raw_request is not a valid JSON"
    );

    let raw_response = result.get("raw_response").unwrap().as_str().unwrap();
    assert!(raw_response.contains("get_temperature"));
    // Check if raw_response is valid JSONL
    for line in raw_response.lines() {
        assert!(serde_json::from_str::<Value>(line).is_ok());
    }

    let input_tokens = result.get("input_tokens").unwrap().as_u64().unwrap();
    let output_tokens = result.get("output_tokens").unwrap().as_u64().unwrap();

    // NB: Azure doesn't support input/output tokens during streaming
    if provider.variant_name.contains("azure") {
        assert_eq!(input_tokens, 0);
        assert_eq!(output_tokens, 0);
    } else {
        assert!(input_tokens > 0);
        assert!(output_tokens > 0);
    }

    let response_time_ms = result.get("response_time_ms").unwrap().as_u64().unwrap();
    assert!(response_time_ms > 0);

    let ttft_ms = result.get("ttft_ms").unwrap().as_u64().unwrap();
    assert!(ttft_ms > 50);
    assert!(ttft_ms <= response_time_ms);

    let system = result.get("system").unwrap().as_str().unwrap();
    assert_eq!(
        system,
        "You are a helpful and friendly assistant named Dr. Mehta"
    );
    let input_messages = result.get("input_messages").unwrap().as_str().unwrap();
    let input_messages: Vec<RequestMessage> = serde_json::from_str(input_messages).unwrap();
    let expected_input_messages = vec![RequestMessage {
        role: Role::User,
        content: vec!["What is the weather like in Tokyo (in Celsius)? Use the provided `get_temperature` tool. Do not say anything else, just call the function."
            .to_string()
            .into()],
    }];
    assert_eq!(input_messages, expected_input_messages);
    let output = result.get("output").unwrap().as_str().unwrap();
    let output: Vec<ContentBlock> = serde_json::from_str(output).unwrap();
    let tool_call_blocks: Vec<_> = output
        .iter()
        .filter(|block| matches!(block, ContentBlock::ToolCall(_)))
        .collect();

    // Assert exactly one tool call
    assert_eq!(tool_call_blocks.len(), 1, "Expected exactly one tool call");

    let tool_call_block = tool_call_blocks[0];
    match tool_call_block {
        ContentBlock::ToolCall(tool_call) => {
            assert_eq!(tool_call.name, "get_temperature");
            serde_json::from_str::<Value>(&tool_call.arguments.to_lowercase()).unwrap();
        }
        _ => panic!("Unreachable"),
    }
}

pub async fn test_parallel_tool_use_inference_request_with_provider(provider: E2ETestProvider) {
    let episode_id = Uuid::now_v7();

    let payload = json!({
        "function_name": "weather_helper_parallel",
        "episode_id": episode_id,
        "input":{
            "system": {"assistant_name": "Dr. Mehta"},
            "messages": [
                {
                    "role": "user",
                    "content": "What is the weather like in Tokyo (in Celsius)? Use both the provided `get_temperature` and `get_humidity` tools. Do not say anything else, just call the two functions."
                }
            ]},
        "parallel_tool_calls": true,
        "stream": false,
        "variant_name": provider.variant_name,
    });

    let response = Client::new()
        .post(get_gateway_endpoint("/inference"))
        .json(&payload)
        .send()
        .await
        .unwrap();

    // Check if the API response is fine
    assert_eq!(response.status(), StatusCode::OK);
    let response_json = response.json::<Value>().await.unwrap();

    println!("API response: {response_json:#?}");

    let inference_id = response_json.get("inference_id").unwrap().as_str().unwrap();
    let inference_id = Uuid::parse_str(inference_id).unwrap();

    let episode_id_response = response_json.get("episode_id").unwrap().as_str().unwrap();
    let episode_id_response = Uuid::parse_str(episode_id_response).unwrap();
    assert_eq!(episode_id_response, episode_id);

    let variant_name = response_json.get("variant_name").unwrap().as_str().unwrap();
    assert_eq!(variant_name, provider.variant_name);

    let content = response_json.get("content").unwrap().as_array().unwrap();

    // Validate the `get_temperature` tool call
    let content_block = content
        .iter()
        .find(|block| block["name"] == "get_temperature")
        .unwrap();
    let content_block_type = content_block.get("type").unwrap().as_str().unwrap();
    assert_eq!(content_block_type, "tool_call");

    assert!(content_block.get("id").unwrap().as_str().is_some());

    let raw_name = content_block.get("raw_name").unwrap().as_str().unwrap();
    assert_eq!(raw_name, "get_temperature");
    let name = content_block.get("name").unwrap().as_str().unwrap();
    assert_eq!(name, "get_temperature");
    let raw_arguments = content_block
        .get("raw_arguments")
        .unwrap()
        .as_str()
        .unwrap();
    let raw_arguments: Value = serde_json::from_str(raw_arguments).unwrap();
    let raw_arguments = raw_arguments.as_object().unwrap();
    assert!(raw_arguments.len() == 2);
    let location = raw_arguments.get("location").unwrap().as_str().unwrap();
    assert_eq!(location.to_lowercase(), "tokyo");
    let units = raw_arguments.get("units").unwrap().as_str().unwrap();
    assert!(units == "celsius");

    let arguments = content_block.get("arguments").unwrap().as_object().unwrap();
    assert!(arguments.len() == 2);
    let location = arguments.get("location").unwrap().as_str().unwrap();
    assert_eq!(location.to_lowercase(), "tokyo");
    let units = arguments.get("units").unwrap().as_str().unwrap();
    assert!(units == "celsius");

    // Validate the `get_humidity` tool call
    let content_block = content
        .iter()
        .find(|block| block["name"] == "get_humidity")
        .unwrap();
    let content_block_type = content_block.get("type").unwrap().as_str().unwrap();
    assert_eq!(content_block_type, "tool_call");

    assert!(content_block.get("id").unwrap().as_str().is_some());

    let raw_name = content_block.get("raw_name").unwrap().as_str().unwrap();
    assert_eq!(raw_name, "get_humidity");
    let name = content_block.get("name").unwrap().as_str().unwrap();
    assert_eq!(name, "get_humidity");

    let raw_arguments = content_block
        .get("raw_arguments")
        .unwrap()
        .as_str()
        .unwrap();
    let raw_arguments: Value = serde_json::from_str(raw_arguments).unwrap();
    let raw_arguments = raw_arguments.as_object().unwrap();
    assert!(raw_arguments.len() == 1);
    let location = raw_arguments.get("location").unwrap().as_str().unwrap();
    assert_eq!(location.to_lowercase(), "tokyo");

    let arguments = content_block.get("arguments").unwrap();
    let arguments = arguments.as_object().unwrap();
    assert!(arguments.len() == 1);
    let location = arguments.get("location").unwrap().as_str().unwrap();
    assert_eq!(location.to_lowercase(), "tokyo");

    let usage = response_json.get("usage").unwrap();
    let usage = usage.as_object().unwrap();
    let input_tokens = usage.get("input_tokens").unwrap().as_u64().unwrap();
    let output_tokens = usage.get("output_tokens").unwrap().as_u64().unwrap();
    assert!(input_tokens > 0);
    assert!(output_tokens > 0);

    // Sleep to allow time for data to be inserted into ClickHouse (trailing writes from API)
    tokio::time::sleep(std::time::Duration::from_secs(1)).await;

    // Check if ClickHouse is correct - ChatInference table
    let clickhouse = get_clickhouse().await;
    let result = select_chat_inference_clickhouse(&clickhouse, inference_id)
        .await
        .unwrap();

    println!("ClickHouse - ChatInference: {result:#?}");

    let id = result.get("id").unwrap().as_str().unwrap();
    let id_uuid = Uuid::parse_str(id).unwrap();
    assert_eq!(id_uuid, inference_id);

    let function_name = result.get("function_name").unwrap().as_str().unwrap();
    assert_eq!(function_name, payload["function_name"]);

    let variant_name = result.get("variant_name").unwrap().as_str().unwrap();
    assert_eq!(variant_name, provider.variant_name);

    let episode_id_result = result.get("episode_id").unwrap().as_str().unwrap();
    let episode_id_result = Uuid::parse_str(episode_id_result).unwrap();
    assert_eq!(episode_id_result, episode_id);

    let input: Value =
        serde_json::from_str(result.get("input").unwrap().as_str().unwrap()).unwrap();
    let correct_input: Value = json!(
        {
            "system": {
                "assistant_name": "Dr. Mehta"
            },
            "messages": [
                {
                    "role": "user",
                    "content": [{
                        "type": "text",
                        "value": "What is the weather like in Tokyo (in Celsius)? Use both the provided `get_temperature` and `get_humidity` tools. Do not say anything else, just call the two functions."
                    }]
                }
            ]
        }
    );
    assert_eq!(input, correct_input);

    let output_clickhouse: Vec<Value> =
        serde_json::from_str(result.get("output").unwrap().as_str().unwrap()).unwrap();
    assert_eq!(output_clickhouse, *content);

    let tool_params: Value =
        serde_json::from_str(result.get("tool_params").unwrap().as_str().unwrap()).unwrap();
    assert_eq!(tool_params["tool_choice"], "auto");
    assert_eq!(tool_params["parallel_tool_calls"], true);

    let tools_available = tool_params["tools_available"].as_array().unwrap();

    // Validate the `get_temperature` tool
    assert_eq!(tools_available.len(), 2);
    let tool = tools_available
        .iter()
        .find(|tool| tool["name"] == "get_temperature")
        .unwrap();
    assert_eq!(
        tool["description"],
        "Get the current temperature in a given location"
    );
    assert_eq!(tool["strict"], false);

    let tool_parameters = tool["parameters"].as_object().unwrap();
    assert_eq!(tool_parameters["type"], "object");
    assert!(tool_parameters.get("properties").is_some());
    assert!(tool_parameters.get("required").is_some());

    let properties = tool_parameters["properties"].as_object().unwrap();
    assert!(properties.contains_key("location"));
    assert!(properties.contains_key("units"));

    let location = properties["location"].as_object().unwrap();
    assert_eq!(location["type"], "string");
    assert_eq!(
        location["description"],
        "The location to get the temperature for (e.g. \"New York\")"
    );

    let units = properties["units"].as_object().unwrap();
    assert_eq!(units["type"], "string");
    assert_eq!(
        units["description"],
        "The units to get the temperature in (must be \"fahrenheit\" or \"celsius\")"
    );
    let units_enum = units["enum"].as_array().unwrap();
    assert_eq!(units_enum.len(), 2);
    assert!(units_enum.contains(&json!("fahrenheit")));
    assert!(units_enum.contains(&json!("celsius")));

    let required = tool_parameters["required"].as_array().unwrap();
    assert!(required.contains(&json!("location")));

    // Validate the `get_humidity` tool
    let tool = tools_available
        .iter()
        .find(|tool| tool["name"] == "get_humidity")
        .unwrap();
    assert_eq!(
        tool["description"],
        "Get the current humidity in a given location"
    );
    assert_eq!(tool["strict"], false);

    let tool_parameters = tool["parameters"].as_object().unwrap();
    assert_eq!(tool_parameters["type"], "object");
    assert!(tool_parameters.get("properties").is_some());
    assert!(tool_parameters.get("required").is_some());

    let properties = tool_parameters["properties"].as_object().unwrap();
    assert!(properties.contains_key("location"));

    let location = properties["location"].as_object().unwrap();
    assert_eq!(location["type"], "string");
    assert_eq!(
        location["description"],
        "The location to get the humidity for (e.g. \"New York\")"
    );

    let required = tool_parameters["required"].as_array().unwrap();
    assert!(required.contains(&json!("location")));

    // Check if ClickHouse is correct - ModelInference Table
    let result = select_model_inference_clickhouse(&clickhouse, inference_id)
        .await
        .unwrap();

    println!("ClickHouse - ModelInference: {result:#?}");

    let id = result.get("id").unwrap().as_str().unwrap();
    assert!(Uuid::parse_str(id).is_ok());

    let inference_id_result = result.get("inference_id").unwrap().as_str().unwrap();
    let inference_id_result = Uuid::parse_str(inference_id_result).unwrap();
    assert_eq!(inference_id_result, inference_id);

    let model_name = result.get("model_name").unwrap().as_str().unwrap();
    assert_eq!(model_name, provider.model_name);
    let model_provider_name = result.get("model_provider_name").unwrap().as_str().unwrap();
    assert_eq!(model_provider_name, provider.model_provider_name);

    let raw_request = result.get("raw_request").unwrap().as_str().unwrap();
    assert!(raw_request.contains("get_temperature"));
    assert!(raw_request.to_lowercase().contains("tokyo"));
    assert!(
        serde_json::from_str::<Value>(raw_request).is_ok(),
        "raw_request is not a valid JSON"
    );

    let raw_response = result.get("raw_response").unwrap().as_str().unwrap();
    assert!(raw_response.contains("get_temperature"));
    assert!(raw_response.to_lowercase().contains("tokyo"));

    let input_tokens = result.get("input_tokens").unwrap().as_u64().unwrap();
    assert!(input_tokens > 0);
    let output_tokens = result.get("output_tokens").unwrap().as_u64().unwrap();
    assert!(output_tokens > 0);
    let response_time_ms = result.get("response_time_ms").unwrap().as_u64().unwrap();
    assert!(response_time_ms > 0);
    assert!(result.get("ttft_ms").unwrap().is_null());

    let system = result.get("system").unwrap().as_str().unwrap();
    assert_eq!(
        system,
        "You are a helpful and friendly assistant named Dr. Mehta.\n\nPeople will ask you questions about the weather.\n\nIf asked about the weather, just respond with two tool calls. Use BOTH the \"get_temperature\" and \"get_humidity\" tools.\n\nIf provided with a tool result, use it to respond to the user (e.g. \"The weather in New York is 55 degrees Fahrenheit with 50% humidity.\")."
    );
    let input_messages = result.get("input_messages").unwrap().as_str().unwrap();
    let input_messages: Vec<RequestMessage> = serde_json::from_str(input_messages).unwrap();
    let expected_input_messages = vec![RequestMessage {
        role: Role::User,
        content: vec!["What is the weather like in Tokyo (in Celsius)? Use both the provided `get_temperature` and `get_humidity` tools. Do not say anything else, just call the two functions."
            .to_string()
            .into()],
    }];
    assert_eq!(input_messages, expected_input_messages);
    let output = result.get("output").unwrap().as_str().unwrap();
    let output: Vec<ContentBlock> = serde_json::from_str(output).unwrap();
    assert_eq!(output.len(), 2);
    let mut tool_call_names = vec![];
    for block in output {
        match block {
            ContentBlock::ToolCall(tool_call) => {
                tool_call_names.push(tool_call.name);
                serde_json::from_str::<Value>(&tool_call.arguments).unwrap();
            }
            _ => {
                panic!("Expected a tool call, got {:?}", block);
            }
        }
    }
    assert!(tool_call_names.contains(&"get_temperature".to_string()));
    assert!(tool_call_names.contains(&"get_humidity".to_string()));
}

pub async fn test_parallel_tool_use_streaming_inference_request_with_provider(
    provider: E2ETestProvider,
) {
    let episode_id = Uuid::now_v7();

    let payload = json!({
        "function_name": "weather_helper_parallel",
        "episode_id": episode_id,
        "input":{
            "system": {"assistant_name": "Dr. Mehta"},
            "messages": [
                {
                    "role": "user",
                    "content": "What is the weather like in Tokyo (in Celsius)? Use both the provided `get_temperature` and `get_humidity` tools. Do not say anything else, just call the two functions."
                }
            ]},
        "parallel_tool_calls": true,
        "stream": true,
        "variant_name": provider.variant_name,
    });

    let mut event_source = Client::new()
        .post(get_gateway_endpoint("/inference"))
        .json(&payload)
        .eventsource()
        .unwrap();

    let mut chunks = vec![];
    let mut found_done_chunk = false;
    while let Some(event) = event_source.next().await {
        let event = event.unwrap();
        match event {
            Event::Open => continue,
            Event::Message(message) => {
                if message.data == "[DONE]" {
                    found_done_chunk = true;
                    break;
                }
                chunks.push(message.data);
            }
        }
    }
    assert!(found_done_chunk);

    let mut inference_id = None;
    let mut get_temperature_tool_id: Option<String> = None;
    let mut get_temperature_arguments = String::new();
    let mut get_humidity_tool_id: Option<String> = None;
    let mut get_humidity_arguments = String::new();
    let mut input_tokens = 0;
    let mut output_tokens = 0;

    for chunk in chunks {
        let chunk_json: Value = serde_json::from_str(&chunk).unwrap();

        println!("API response chunk: {chunk_json:#?}");

        let chunk_inference_id = chunk_json.get("inference_id").unwrap().as_str().unwrap();
        let chunk_inference_id = Uuid::parse_str(chunk_inference_id).unwrap();
        match inference_id {
            None => inference_id = Some(chunk_inference_id),
            Some(inference_id) => assert_eq!(inference_id, chunk_inference_id),
        }

        let chunk_episode_id = chunk_json.get("episode_id").unwrap().as_str().unwrap();
        let chunk_episode_id = Uuid::parse_str(chunk_episode_id).unwrap();
        assert_eq!(chunk_episode_id, episode_id);

        for block in chunk_json.get("content").unwrap().as_array().unwrap() {
            assert!(block.get("id").is_some());

            let block_type = block.get("type").unwrap().as_str().unwrap();

            match block_type {
                "tool_call" => {
                    let block_tool_id = block.get("id").unwrap().as_str().unwrap();
                    let tool_name = block.get("raw_name").unwrap().as_str().unwrap();
                    let chunk_arguments = block.get("raw_arguments").unwrap().as_str().unwrap();

                    match tool_name {
                        "get_temperature" => {
                            match &get_temperature_tool_id {
                                None => get_temperature_tool_id = Some(block_tool_id.to_string()),
                                Some(tool_id) => assert_eq!(tool_id, block_tool_id),
                            };
                            get_temperature_arguments.push_str(chunk_arguments);
                        }
                        "get_humidity" => {
                            match &get_humidity_tool_id {
                                None => get_humidity_tool_id = Some(block_tool_id.to_string()),
                                Some(tool_id) => assert_eq!(tool_id, block_tool_id),
                            };
                            get_humidity_arguments.push_str(chunk_arguments);
                        }
                        _ => {
                            panic!("Unexpected tool name: {}", tool_name);
                        }
                    }
                }
                "text" => {
                    // Sometimes the model will also return some text
                    // (e.g. "Sure, here's the weather in Tokyo:" + tool call)
                    // We mostly care about the tool call, so we'll ignore the text.
                }
                _ => {
                    panic!("Unexpected block type: {}", block_type);
                }
            }
        }

        if let Some(usage) = chunk_json.get("usage").and_then(|u| u.as_object()) {
            input_tokens += usage.get("input_tokens").unwrap().as_u64().unwrap();
            output_tokens += usage.get("output_tokens").unwrap().as_u64().unwrap();
        }
    }

    // NB: Azure doesn't return usage during streaming
    if provider.variant_name.contains("azure") {
        assert_eq!(input_tokens, 0);
        assert_eq!(output_tokens, 0);
    } else {
        assert!(input_tokens > 0);
        assert!(output_tokens > 0);
    }

    let inference_id = inference_id.unwrap();
    let get_temperature_tool_id = get_temperature_tool_id.unwrap();
    let get_humidity_tool_id = get_humidity_tool_id.unwrap();
    assert!(serde_json::from_str::<Value>(&get_temperature_arguments).is_ok());
    assert!(serde_json::from_str::<Value>(&get_humidity_arguments).is_ok());

    // Sleep for 1 second to allow time for data to be inserted into ClickHouse (trailing writes from API)
    tokio::time::sleep(std::time::Duration::from_secs(1)).await;

    // Check ClickHouse - Inference Table
    let clickhouse = get_clickhouse().await;
    let result = select_chat_inference_clickhouse(&clickhouse, inference_id)
        .await
        .unwrap();

    println!("ClickHouse - ChatInference: {result:#?}");

    let id = result.get("id").unwrap().as_str().unwrap();
    let id_uuid = Uuid::parse_str(id).unwrap();
    assert_eq!(id_uuid, inference_id);

    let function_name = result.get("function_name").unwrap().as_str().unwrap();
    assert_eq!(function_name, "weather_helper_parallel");

    let variant_name = result.get("variant_name").unwrap().as_str().unwrap();
    assert_eq!(variant_name, provider.variant_name);

    let episode_id_result = result.get("episode_id").unwrap().as_str().unwrap();
    let episode_id_result = Uuid::parse_str(episode_id_result).unwrap();
    assert_eq!(episode_id_result, episode_id);

    let input: Value =
        serde_json::from_str(result.get("input").unwrap().as_str().unwrap()).unwrap();
    let correct_input: Value = json!(
        {
            "system": {
                "assistant_name": "Dr. Mehta"
            },
            "messages": [
                {
                    "role": "user",
                    "content": [{"type": "text", "value": "What is the weather like in Tokyo (in Celsius)? Use both the provided `get_temperature` and `get_humidity` tools. Do not say anything else, just call the two functions."}]
                }
            ]
        }
    );
    assert_eq!(input, correct_input);

    let output_clickhouse: Vec<Value> =
        serde_json::from_str(result.get("output").unwrap().as_str().unwrap()).unwrap();
    assert!(!output_clickhouse.is_empty()); // could be > 1 if the model returns text as well

    // Validate the `get_temperature` tool call
    let content_block = output_clickhouse
        .iter()
        .find(|block| block["name"] == "get_temperature")
        .unwrap();
    let content_block_type = content_block.get("type").unwrap().as_str().unwrap();
    assert_eq!(content_block_type, "tool_call");
    assert_eq!(
        content_block.get("id").unwrap().as_str().unwrap(),
        get_temperature_tool_id
    );
    assert_eq!(
        content_block
            .get("raw_arguments")
            .unwrap()
            .as_str()
            .unwrap(),
        get_temperature_arguments
    );
    assert_eq!(
        content_block.get("raw_name").unwrap().as_str().unwrap(),
        "get_temperature"
    );
    assert_eq!(
        content_block.get("arguments").unwrap().as_object().unwrap(),
        &serde_json::from_str::<serde_json::Map<String, Value>>(&get_temperature_arguments)
            .unwrap()
    );

    // Validate the `get_humidity` tool call
    let content_block = output_clickhouse
        .iter()
        .find(|block| block["name"] == "get_humidity")
        .unwrap();
    let content_block_type = content_block.get("type").unwrap().as_str().unwrap();
    assert_eq!(content_block_type, "tool_call");
    assert_eq!(
        content_block.get("id").unwrap().as_str().unwrap(),
        get_humidity_tool_id
    );
    assert_eq!(
        content_block
            .get("raw_arguments")
            .unwrap()
            .as_str()
            .unwrap(),
        get_humidity_arguments
    );
    assert_eq!(
        content_block.get("arguments").unwrap().as_object().unwrap(),
        &serde_json::from_str::<serde_json::Map<String, Value>>(&get_humidity_arguments).unwrap()
    );
    assert_eq!(
        content_block.get("raw_name").unwrap().as_str().unwrap(),
        "get_humidity"
    );

    let tool_params: Value =
        serde_json::from_str(result.get("tool_params").unwrap().as_str().unwrap()).unwrap();
    assert_eq!(tool_params["tool_choice"], "auto");
    assert_eq!(tool_params["parallel_tool_calls"], true);

    let tools_available = tool_params["tools_available"].as_array().unwrap();
    assert_eq!(tools_available.len(), 2);

    let tool = tools_available
        .iter()
        .find(|tool| tool["name"] == "get_temperature")
        .unwrap();
    assert_eq!(
        tool["description"],
        "Get the current temperature in a given location"
    );
    assert_eq!(tool["strict"], false);

    let tool_parameters = tool["parameters"].as_object().unwrap();
    assert_eq!(tool_parameters["type"], "object");
    assert!(tool_parameters.get("properties").is_some());
    assert!(tool_parameters.get("required").is_some());
    assert_eq!(tool_parameters["additionalProperties"], false);

    let properties = tool_parameters["properties"].as_object().unwrap();
    assert!(properties.contains_key("location"));
    assert!(properties.contains_key("units"));

    let location = properties["location"].as_object().unwrap();
    assert_eq!(location["type"], "string");
    assert_eq!(
        location["description"],
        "The location to get the temperature for (e.g. \"New York\")"
    );

    let units = properties["units"].as_object().unwrap();
    assert_eq!(units["type"], "string");
    assert_eq!(
        units["description"],
        "The units to get the temperature in (must be \"fahrenheit\" or \"celsius\")"
    );
    let units_enum = units["enum"].as_array().unwrap();
    assert_eq!(units_enum.len(), 2);
    assert!(units_enum.contains(&json!("fahrenheit")));
    assert!(units_enum.contains(&json!("celsius")));

    let required = tool_parameters["required"].as_array().unwrap();
    assert!(required.contains(&json!("location")));

    let tool = tools_available
        .iter()
        .find(|tool| tool["name"] == "get_humidity")
        .unwrap();
    assert_eq!(
        tool["description"],
        "Get the current humidity in a given location"
    );
    assert_eq!(tool["strict"], false);

    let tool_parameters = tool["parameters"].as_object().unwrap();
    assert_eq!(tool_parameters["type"], "object");
    assert!(tool_parameters.get("properties").is_some());
    assert!(tool_parameters.get("required").is_some());
    assert_eq!(tool_parameters["additionalProperties"], false);

    let properties = tool_parameters["properties"].as_object().unwrap();
    assert!(properties.contains_key("location"));

    let location = properties["location"].as_object().unwrap();
    assert_eq!(location["type"], "string");
    assert_eq!(
        location["description"],
        "The location to get the humidity for (e.g. \"New York\")"
    );

    let required = tool_parameters["required"].as_array().unwrap();
    assert!(required.contains(&json!("location")));

    // Check if ClickHouse is correct - ModelInference Table
    let result = select_model_inference_clickhouse(&clickhouse, inference_id)
        .await
        .unwrap();

    println!("ClickHouse - ModelInference: {result:#?}");

    let id = result.get("id").unwrap().as_str().unwrap();
    assert!(Uuid::parse_str(id).is_ok());

    let inference_id_result = result.get("inference_id").unwrap().as_str().unwrap();
    let inference_id_result = Uuid::parse_str(inference_id_result).unwrap();
    assert_eq!(inference_id_result, inference_id);

    let model_name = result.get("model_name").unwrap().as_str().unwrap();
    assert_eq!(model_name, provider.model_name);
    let model_provider_name = result.get("model_provider_name").unwrap().as_str().unwrap();
    assert_eq!(model_provider_name, provider.model_provider_name);

    let raw_request = result.get("raw_request").unwrap().as_str().unwrap();
    assert!(raw_request.to_lowercase().contains("get_temperature"));
    assert!(raw_request.to_lowercase().contains("get_humidity"));
    assert!(raw_request.to_lowercase().contains("tokyo"));
    assert!(raw_request.to_lowercase().contains("celsius"));
    assert!(
        serde_json::from_str::<Value>(raw_request).is_ok(),
        "raw_request is not a valid JSON"
    );

    let raw_response = result.get("raw_response").unwrap().as_str().unwrap();
    assert!(raw_response.contains("get_temperature"));
    // Check if raw_response is valid JSONL
    for line in raw_response.lines() {
        assert!(serde_json::from_str::<Value>(line).is_ok());
    }

    let input_tokens = result.get("input_tokens").unwrap().as_u64().unwrap();
    let output_tokens = result.get("output_tokens").unwrap().as_u64().unwrap();

    // NB: Azure doesn't support input/output tokens during streaming
    if provider.variant_name.contains("azure") {
        assert_eq!(input_tokens, 0);
        assert_eq!(output_tokens, 0);
    } else {
        assert!(input_tokens > 0);
        assert!(output_tokens > 0);
    }

    let response_time_ms = result.get("response_time_ms").unwrap().as_u64().unwrap();
    assert!(response_time_ms > 0);

    let ttft_ms = result.get("ttft_ms").unwrap().as_u64().unwrap();
    assert!(ttft_ms > 50);
    assert!(ttft_ms <= response_time_ms);

    let system = result.get("system").unwrap().as_str().unwrap();
    assert_eq!(
        system,
        "You are a helpful and friendly assistant named Dr. Mehta.\n\nPeople will ask you questions about the weather.\n\nIf asked about the weather, just respond with two tool calls. Use BOTH the \"get_temperature\" and \"get_humidity\" tools.\n\nIf provided with a tool result, use it to respond to the user (e.g. \"The weather in New York is 55 degrees Fahrenheit with 50% humidity.\")."
    );
    let input_messages = result.get("input_messages").unwrap().as_str().unwrap();
    let input_messages: Vec<RequestMessage> = serde_json::from_str(input_messages).unwrap();
    let expected_input_messages = vec![RequestMessage {
        role: Role::User,
        content: vec!["What is the weather like in Tokyo (in Celsius)? Use both the provided `get_temperature` and `get_humidity` tools. Do not say anything else, just call the two functions."
            .to_string()
            .into()],
    }];
    assert_eq!(input_messages, expected_input_messages);
    let output = result.get("output").unwrap().as_str().unwrap();
    let output: Vec<ContentBlock> = serde_json::from_str(output).unwrap();
    assert_eq!(output.len(), 2);
    let mut tool_call_names = vec![];
    for block in output {
        match block {
            ContentBlock::ToolCall(tool_call) => {
                tool_call_names.push(tool_call.name);
                serde_json::from_str::<Value>(&tool_call.arguments).unwrap();
            }
            _ => {
                panic!("Expected a tool call, got {:?}", block);
            }
        }
    }
    assert!(tool_call_names.contains(&"get_temperature".to_string()));
    assert!(tool_call_names.contains(&"get_humidity".to_string()));
}

pub async fn test_json_mode_inference_request_with_provider(provider: E2ETestProvider) {
    let episode_id = Uuid::now_v7();

    let payload = json!({
        "function_name": "json_success",
        "variant_name": provider.variant_name,
        "episode_id": episode_id,
        "input":
            {
               "system": {"assistant_name": "Dr. Mehta"},
               "messages": [
                {
                    "role": "user",
                    "content": {"country": "Japan"}
                }
            ]},
        "stream": false,
    });

    let response = Client::new()
        .post(get_gateway_endpoint("/inference"))
        .json(&payload)
        .send()
        .await
        .unwrap();

    // Check that the API response is ok
    assert_eq!(response.status(), StatusCode::OK);
    let response_json = response.json::<Value>().await.unwrap();

    println!("API response: {response_json:#?}");

    let inference_id = response_json.get("inference_id").unwrap().as_str().unwrap();
    let inference_id = Uuid::parse_str(inference_id).unwrap();

    let episode_id_response = response_json.get("episode_id").unwrap().as_str().unwrap();
    let episode_id_response = Uuid::parse_str(episode_id_response).unwrap();
    assert_eq!(episode_id_response, episode_id);

    let variant_name = response_json.get("variant_name").unwrap().as_str().unwrap();
    assert_eq!(variant_name, provider.variant_name);

    let output = response_json.get("output").unwrap().as_object().unwrap();
    assert!(output.keys().len() == 2);
    let parsed_output = output.get("parsed").unwrap().as_object().unwrap();
    assert!(parsed_output
        .get("answer")
        .unwrap()
        .as_str()
        .unwrap()
        .to_lowercase()
        .contains("tokyo"));
    let raw_output = output.get("raw").unwrap().as_str().unwrap();
    let raw_output: Value = serde_json::from_str(raw_output).unwrap();
    assert_eq!(&raw_output, output.get("parsed").unwrap());

    let usage = response_json.get("usage").unwrap();
    let input_tokens = usage.get("input_tokens").unwrap().as_u64().unwrap();
    assert!(input_tokens > 0);
    let output_tokens = usage.get("output_tokens").unwrap().as_u64().unwrap();
    assert!(output_tokens > 0);

    // Sleep to allow time for data to be inserted into ClickHouse (trailing writes from API)
    tokio::time::sleep(std::time::Duration::from_secs(1)).await;

    // Check if ClickHouse is ok - JsonInference Table
    let clickhouse = get_clickhouse().await;
    let result = select_json_inference_clickhouse(&clickhouse, inference_id)
        .await
        .unwrap();

    println!("ClickHouse - JsonInference: {result:#?}");

    let id = result.get("id").unwrap().as_str().unwrap();
    let id = Uuid::parse_str(id).unwrap();
    assert_eq!(id, inference_id);

    let function_name = result.get("function_name").unwrap().as_str().unwrap();
    assert_eq!(function_name, "json_success");

    let variant_name = result.get("variant_name").unwrap().as_str().unwrap();
    assert_eq!(variant_name, provider.variant_name);

    let retrieved_episode_id = result.get("episode_id").unwrap().as_str().unwrap();
    let retrieved_episode_id = Uuid::parse_str(retrieved_episode_id).unwrap();
    assert_eq!(retrieved_episode_id, episode_id);

    let input: Value =
        serde_json::from_str(result.get("input").unwrap().as_str().unwrap()).unwrap();
    let correct_input = json!({
        "system": {"assistant_name": "Dr. Mehta"},
        "messages": [
            {
                "role": "user",
                "content": [{"type": "text", "value": {"country": "Japan"}}]
            }
        ]
    });
    assert_eq!(input, correct_input);

    let output_clickhouse = result.get("output").unwrap().as_str().unwrap();
    let output_clickhouse: Value = serde_json::from_str(output_clickhouse).unwrap();
    let output_clickhouse = output_clickhouse.as_object().unwrap();
    assert_eq!(output_clickhouse, output);

    let inference_params = result.get("inference_params").unwrap().as_str().unwrap();
    let inference_params: Value = serde_json::from_str(inference_params).unwrap();
    let inference_params = inference_params.get("chat_completion").unwrap();
    assert!(inference_params.get("temperature").is_none());
    assert!(inference_params.get("seed").is_none());
    assert_eq!(
        inference_params
            .get("max_tokens")
            .unwrap()
            .as_u64()
            .unwrap(),
        100
    );

    let processing_time_ms = result.get("processing_time_ms").unwrap().as_u64().unwrap();
    assert!(processing_time_ms > 0);
    let retrieved_output_schema = result.get("output_schema").unwrap().as_str().unwrap();
    let retrieved_output_schema: Value = serde_json::from_str(retrieved_output_schema).unwrap();
    let expected_output_schema = json!({
        "type": "object",
        "properties": {
          "answer": {
            "type": "string"
          }
        },
        "required": ["answer"],
        "additionalProperties": false
      }
    );
    assert_eq!(retrieved_output_schema, expected_output_schema);

    // Check the ModelInference Table
    let result = select_model_inference_clickhouse(&clickhouse, inference_id)
        .await
        .unwrap();

    println!("ClickHouse - ModelInference: {result:#?}");

    let model_inference_id = result.get("id").unwrap().as_str().unwrap();
    assert!(Uuid::parse_str(model_inference_id).is_ok());

    let inference_id_result = result.get("inference_id").unwrap().as_str().unwrap();
    let inference_id_result = Uuid::parse_str(inference_id_result).unwrap();
    assert_eq!(inference_id_result, inference_id);

    let model_name = result.get("model_name").unwrap().as_str().unwrap();
    assert_eq!(model_name, provider.model_name);
    let model_provider_name = result.get("model_provider_name").unwrap().as_str().unwrap();
    assert_eq!(model_provider_name, provider.model_provider_name);

    let raw_request = result.get("raw_request").unwrap().as_str().unwrap();
    assert!(raw_request.to_lowercase().contains("japan"));
    assert!(
        serde_json::from_str::<Value>(raw_request).is_ok(),
        "raw_request is not a valid JSON"
    );

    let raw_response = result.get("raw_response").unwrap().as_str().unwrap();
    assert!(raw_response.to_lowercase().contains("tokyo"));
    assert!(serde_json::from_str::<Value>(raw_response).is_ok());

    let input_tokens = result.get("input_tokens").unwrap().as_u64().unwrap();
    assert!(input_tokens > 0);
    let output_tokens = result.get("output_tokens").unwrap().as_u64().unwrap();
    assert!(output_tokens > 0);
    let response_time_ms = result.get("response_time_ms").unwrap().as_u64().unwrap();
    assert!(response_time_ms > 0);
    assert!(result.get("ttft_ms").unwrap().is_null());

    let system = result.get("system").unwrap().as_str().unwrap();
    assert_eq!(
        system,
        "You are a helpful and friendly assistant named Dr. Mehta.\n\nPlease answer the questions in a JSON with key \"answer\".\n\nDo not include any other text than the JSON object. Do not include \"```json\" or \"```\" or anything else.\n\nExample Response:\n\n{\n    \"answer\": \"42\"\n}"
    );
    let input_messages = result.get("input_messages").unwrap().as_str().unwrap();
    let input_messages: Vec<RequestMessage> = serde_json::from_str(input_messages).unwrap();
    let expected_input_messages = vec![RequestMessage {
        role: Role::User,
        content: vec!["What is the capital city of Japan?".to_string().into()],
    }];
    assert_eq!(input_messages, expected_input_messages);
    let output = result.get("output").unwrap().as_str().unwrap();
    let output: Vec<ContentBlock> = serde_json::from_str(output).unwrap();
    assert_eq!(output.len(), 1);
    match &output[0] {
        ContentBlock::Text(text) => {
            let parsed: Value = serde_json::from_str(&text.text).unwrap();
            let answer = parsed.get("answer").unwrap().as_str().unwrap();
            assert!(answer.to_lowercase().contains("tokyo"));
        }
        ContentBlock::ToolCall(tool_call) => {
            // Handles implicit tool calls
            assert_eq!(tool_call.name, "respond");
            let arguments: Value = serde_json::from_str(&tool_call.arguments).unwrap();
            let answer = arguments.get("answer").unwrap().as_str().unwrap();
            assert!(answer.to_lowercase().contains("tokyo"));
        }
        _ => {
            panic!("Expected a text block, got {:?}", output[0]);
        }
    }
}

pub async fn test_dynamic_json_mode_inference_request_with_provider(provider: E2ETestProvider) {
    let episode_id = Uuid::now_v7();
    let output_schema = json!({
      "type": "object",
      "properties": {
        "response": {
          "type": "string"
        }
      },
      "required": ["response"],
      "additionalProperties": false
    });
    let serialized_output_schema = serde_json::to_string(&output_schema).unwrap();

    let payload = json!({
        "function_name": "dynamic_json",
        "variant_name": provider.variant_name,
        "episode_id": episode_id,
        "input":
            {
               "system": {"assistant_name": "Dr. Mehta", "schema": serialized_output_schema},
               "messages": [
                {
                    "role": "user",
                    "content": {"country": "Japan"}
                }
            ]},
        "stream": false,
        "output_schema": output_schema.clone(),
    });

    let response = Client::new()
        .post(get_gateway_endpoint("/inference"))
        .json(&payload)
        .send()
        .await
        .unwrap();

    // Check that the API response is ok
    assert_eq!(response.status(), StatusCode::OK);
    let response_json = response.json::<Value>().await.unwrap();

    println!("API response: {response_json:#?}");

    let inference_id = response_json.get("inference_id").unwrap().as_str().unwrap();
    let inference_id = Uuid::parse_str(inference_id).unwrap();

    let episode_id_response = response_json.get("episode_id").unwrap().as_str().unwrap();
    let episode_id_response = Uuid::parse_str(episode_id_response).unwrap();
    assert_eq!(episode_id_response, episode_id);

    let variant_name = response_json.get("variant_name").unwrap().as_str().unwrap();
    assert_eq!(variant_name, provider.variant_name);

    let output = response_json.get("output").unwrap().as_object().unwrap();
    assert!(output.keys().len() == 2);
    let parsed_output = output.get("parsed").unwrap().as_object().unwrap();
    assert!(parsed_output
        .get("response")
        .unwrap()
        .as_str()
        .unwrap()
        .to_lowercase()
        .contains("tokyo"));
    let raw_output = output.get("raw").unwrap().as_str().unwrap();
    let raw_output: Value = serde_json::from_str(raw_output).unwrap();
    assert_eq!(&raw_output, output.get("parsed").unwrap());

    let usage = response_json.get("usage").unwrap();
    let input_tokens = usage.get("input_tokens").unwrap().as_u64().unwrap();
    assert!(input_tokens > 0);
    let output_tokens = usage.get("output_tokens").unwrap().as_u64().unwrap();
    assert!(output_tokens > 0);

    // Sleep to allow time for data to be inserted into ClickHouse (trailing writes from API)
    tokio::time::sleep(std::time::Duration::from_secs(1)).await;

    // Check if ClickHouse is ok - JsonInference Table
    let clickhouse = get_clickhouse().await;
    let result = select_json_inference_clickhouse(&clickhouse, inference_id)
        .await
        .unwrap();

    println!("ClickHouse - JsonInference: {result:#?}");

    let id = result.get("id").unwrap().as_str().unwrap();
    let id = Uuid::parse_str(id).unwrap();
    assert_eq!(id, inference_id);

    let function_name = result.get("function_name").unwrap().as_str().unwrap();
    assert_eq!(function_name, "dynamic_json");

    let variant_name = result.get("variant_name").unwrap().as_str().unwrap();
    assert_eq!(variant_name, provider.variant_name);

    let retrieved_episode_id = result.get("episode_id").unwrap().as_str().unwrap();
    let retrieved_episode_id = Uuid::parse_str(retrieved_episode_id).unwrap();
    assert_eq!(retrieved_episode_id, episode_id);

    let input: Value =
        serde_json::from_str(result.get("input").unwrap().as_str().unwrap()).unwrap();
    let correct_input = json!({
        "system": {"assistant_name": "Dr. Mehta", "schema": serialized_output_schema},
        "messages": [
            {
                "role": "user",
                "content": [{"type": "text", "value": {"country": "Japan"}}]
            }
        ]
    });
    assert_eq!(input, correct_input);

    let output_clickhouse = result.get("output").unwrap().as_str().unwrap();
    let output_clickhouse: Value = serde_json::from_str(output_clickhouse).unwrap();
    let output_clickhouse = output_clickhouse.as_object().unwrap();
    assert_eq!(output_clickhouse, output);

    let inference_params = result.get("inference_params").unwrap().as_str().unwrap();
    let inference_params: Value = serde_json::from_str(inference_params).unwrap();
    let inference_params = inference_params.get("chat_completion").unwrap();
    assert!(inference_params.get("temperature").is_none());
    assert!(inference_params.get("seed").is_none());
    assert_eq!(
        inference_params
            .get("max_tokens")
            .unwrap()
            .as_u64()
            .unwrap(),
        100
    );

    let processing_time_ms = result.get("processing_time_ms").unwrap().as_u64().unwrap();
    assert!(processing_time_ms > 0);

    let retrieved_output_schema = result.get("output_schema").unwrap().as_str().unwrap();
    let retrieved_output_schema: Value = serde_json::from_str(retrieved_output_schema).unwrap();
    assert_eq!(retrieved_output_schema, output_schema);

    // Check the ModelInference Table
    let result = select_model_inference_clickhouse(&clickhouse, inference_id)
        .await
        .unwrap();

    println!("ClickHouse - ModelInference: {result:#?}");

    let model_inference_id = result.get("id").unwrap().as_str().unwrap();
    assert!(Uuid::parse_str(model_inference_id).is_ok());

    let inference_id_result = result.get("inference_id").unwrap().as_str().unwrap();
    let inference_id_result = Uuid::parse_str(inference_id_result).unwrap();
    assert_eq!(inference_id_result, inference_id);

    let model_name = result.get("model_name").unwrap().as_str().unwrap();
    assert_eq!(model_name, provider.model_name);
    let model_provider_name = result.get("model_provider_name").unwrap().as_str().unwrap();
    assert_eq!(model_provider_name, provider.model_provider_name);

    let raw_request = result.get("raw_request").unwrap().as_str().unwrap();
    assert!(raw_request.to_lowercase().contains("japan"));
    assert!(
        serde_json::from_str::<Value>(raw_request).is_ok(),
        "raw_request is not a valid JSON"
    );

    let raw_response = result.get("raw_response").unwrap().as_str().unwrap();
    assert!(raw_response.to_lowercase().contains("tokyo"));
    assert!(serde_json::from_str::<Value>(raw_response).is_ok());

    let input_tokens = result.get("input_tokens").unwrap().as_u64().unwrap();
    assert!(input_tokens > 0);
    let output_tokens = result.get("output_tokens").unwrap().as_u64().unwrap();
    assert!(output_tokens > 0);
    let response_time_ms = result.get("response_time_ms").unwrap().as_u64().unwrap();
    assert!(response_time_ms > 0);
    assert!(result.get("ttft_ms").unwrap().is_null());

    let system = result.get("system").unwrap().as_str().unwrap();
    assert_eq!(
        system,
        "You are a helpful and friendly assistant named Dr. Mehta.\n\nDo not include any other text than the JSON object.  Do not include \"```json\" or \"```\" or anything else.\n\nPlease answer the questions in a JSON with the following schema:\n\n{\"type\":\"object\",\"properties\":{\"response\":{\"type\":\"string\"}},\"required\":[\"response\"],\"additionalProperties\":false}"
    );
    let input_messages = result.get("input_messages").unwrap().as_str().unwrap();
    let input_messages: Vec<RequestMessage> = serde_json::from_str(input_messages).unwrap();
    let expected_input_messages = vec![RequestMessage {
        role: Role::User,
        content: vec!["What is the capital city of Japan?".to_string().into()],
    }];
    assert_eq!(input_messages, expected_input_messages);
    let output = result.get("output").unwrap().as_str().unwrap();
    let output: Vec<ContentBlock> = serde_json::from_str(output).unwrap();
    assert_eq!(output.len(), 1);
    match &output[0] {
        ContentBlock::Text(text) => {
            let parsed: Value = serde_json::from_str(&text.text).unwrap();
            let answer = parsed.get("response").unwrap().as_str().unwrap();
            assert!(answer.to_lowercase().contains("tokyo"));
        }
        ContentBlock::ToolCall(tool_call) => {
            // Handles implicit tool calls
            assert_eq!(tool_call.name, "respond");
            let arguments: Value = serde_json::from_str(&tool_call.arguments).unwrap();
            let answer = arguments.get("response").unwrap().as_str().unwrap();
            assert!(answer.to_lowercase().contains("tokyo"));
        }
        _ => {
            panic!("Expected a text block, got {:?}", output[0]);
        }
    }
}

pub async fn test_json_mode_streaming_inference_request_with_provider(provider: E2ETestProvider) {
    let episode_id = Uuid::now_v7();

    let payload = json!({
        "function_name": "json_success",
        "variant_name": provider.variant_name,
        "episode_id": episode_id,
        "input":
            {
               "system": {"assistant_name": "Dr. Mehta"},
               "messages": [
                {
                    "role": "user",
                    "content": [{"type": "text", "value": {"country": "Japan"}}]
                }
            ]},
        "stream": true,
    });

    let mut event_source = Client::new()
        .post(get_gateway_endpoint("/inference"))
        .json(&payload)
        .eventsource()
        .unwrap();

    let mut chunks = vec![];
    let mut found_done_chunk = false;
    while let Some(event) = event_source.next().await {
        let event = event.unwrap();
        match event {
            Event::Open => continue,
            Event::Message(message) => {
                if message.data == "[DONE]" {
                    found_done_chunk = true;
                    break;
                }
                chunks.push(message.data);
            }
        }
    }
    assert!(found_done_chunk);

    let mut inference_id: Option<Uuid> = None;
    let mut full_content = String::new();
    let mut input_tokens = 0;
    let mut output_tokens = 0;
    for chunk in chunks.clone() {
        let chunk_json: Value = serde_json::from_str(&chunk).unwrap();

        println!("API response chunk: {chunk_json:#?}");

        let chunk_inference_id = chunk_json.get("inference_id").unwrap().as_str().unwrap();
        let chunk_inference_id = Uuid::parse_str(chunk_inference_id).unwrap();
        match inference_id {
            Some(inference_id) => {
                assert_eq!(inference_id, chunk_inference_id);
            }
            None => {
                inference_id = Some(chunk_inference_id);
            }
        }

        let chunk_episode_id = chunk_json.get("episode_id").unwrap().as_str().unwrap();
        let chunk_episode_id = Uuid::parse_str(chunk_episode_id).unwrap();
        assert_eq!(chunk_episode_id, episode_id);

        let raw = chunk_json.get("raw").unwrap().as_str().unwrap();
        if !raw.is_empty() {
            full_content.push_str(raw);
        }

        if let Some(usage) = chunk_json.get("usage") {
            input_tokens += usage.get("input_tokens").unwrap().as_u64().unwrap();
            output_tokens += usage.get("output_tokens").unwrap().as_u64().unwrap();
        }
    }

    let inference_id = inference_id.unwrap();
    assert!(full_content.to_lowercase().contains("tokyo"));

    // NB: Azure doesn't support input/output tokens during streaming
    if provider.variant_name.contains("azure") {
        assert_eq!(input_tokens, 0);
        assert_eq!(output_tokens, 0);
    } else {
        assert!(input_tokens > 0);
        assert!(output_tokens > 0);
    }

    // Sleep to allow time for data to be inserted into ClickHouse (trailing writes from API)
    tokio::time::sleep(std::time::Duration::from_secs(1)).await;

    // Check ClickHouse - JsonInference Table
    let clickhouse = get_clickhouse().await;
    let result = select_json_inference_clickhouse(&clickhouse, inference_id)
        .await
        .unwrap();

    println!("ClickHouse - JsonInference: {result:#?}");

    let id = result.get("id").unwrap().as_str().unwrap();
    let id_uuid = Uuid::parse_str(id).unwrap();
    assert_eq!(id_uuid, inference_id);

    let function_name = result.get("function_name").unwrap().as_str().unwrap();
    assert_eq!(function_name, "json_success");

    let variant_name = result.get("variant_name").unwrap().as_str().unwrap();
    assert_eq!(variant_name, provider.variant_name);

    let episode_id_result = result.get("episode_id").unwrap().as_str().unwrap();
    let episode_id_result = Uuid::parse_str(episode_id_result).unwrap();
    assert_eq!(episode_id_result, episode_id);

    let input: Value =
        serde_json::from_str(result.get("input").unwrap().as_str().unwrap()).unwrap();
    let correct_input = json!({
        "system": {"assistant_name": "Dr. Mehta"},
        "messages": [
            {
                "role": "user",
                "content": [{"type": "text", "value": {"country": "Japan"}}]
            }
        ]
    });
    assert_eq!(input, correct_input);

    let output = result.get("output").unwrap().as_str().unwrap();
    let output: Value = serde_json::from_str(output).unwrap();
    let output = output.as_object().unwrap();
    assert_eq!(output.keys().len(), 2);
    let clickhouse_parsed = output.get("parsed").unwrap().as_object().unwrap();
    let clickhouse_raw = output.get("parsed").unwrap().as_object().unwrap();
    assert_eq!(clickhouse_parsed, clickhouse_raw);
    let full_content_parsed: Value = serde_json::from_str(&full_content).unwrap();
    let full_content_parsed = full_content_parsed.as_object().unwrap();
    assert_eq!(clickhouse_parsed, full_content_parsed);

    let inference_params = result.get("inference_params").unwrap().as_str().unwrap();
    let inference_params: Value = serde_json::from_str(inference_params).unwrap();
    let inference_params = inference_params.get("chat_completion").unwrap();
    assert!(inference_params.get("temperature").is_none());
    assert!(inference_params.get("seed").is_none());
    assert_eq!(
        inference_params
            .get("max_tokens")
            .unwrap()
            .as_u64()
            .unwrap(),
        100
    );

    let processing_time_ms = result.get("processing_time_ms").unwrap().as_u64().unwrap();
    assert!(processing_time_ms > 0);

    let retrieved_output_schema = result.get("output_schema").unwrap().as_str().unwrap();
    let retrieved_output_schema: Value = serde_json::from_str(retrieved_output_schema).unwrap();
    let expected_output_schema = json!({
        "type": "object",
        "properties": {
          "answer": {
            "type": "string"
          }
        },
        "required": ["answer"],
        "additionalProperties": false
    });
    assert_eq!(retrieved_output_schema, expected_output_schema);

    // Check ClickHouse - ModelInference Table
    let result = select_model_inference_clickhouse(&clickhouse, inference_id)
        .await
        .unwrap();

    println!("ClickHouse - ModelInference: {result:#?}");

    let model_inference_id = result.get("id").unwrap().as_str().unwrap();
    assert!(Uuid::parse_str(model_inference_id).is_ok());

    let inference_id_result = result.get("inference_id").unwrap().as_str().unwrap();
    let inference_id_result = Uuid::parse_str(inference_id_result).unwrap();
    assert_eq!(inference_id_result, inference_id);

    let model_name = result.get("model_name").unwrap().as_str().unwrap();
    assert_eq!(model_name, provider.model_name);
    let model_provider_name = result.get("model_provider_name").unwrap().as_str().unwrap();
    assert_eq!(model_provider_name, provider.model_provider_name);

    let raw_request = result.get("raw_request").unwrap().as_str().unwrap();
    assert!(raw_request.to_lowercase().contains("japan"));
    assert!(raw_request.to_lowercase().contains("mehta"));
    assert!(
        serde_json::from_str::<Value>(raw_request).is_ok(),
        "raw_request is not a valid JSON"
    );

    let raw_response = result.get("raw_response").unwrap().as_str().unwrap();

    // Check if raw_response is valid JSONL
    for line in raw_response.lines() {
        assert!(serde_json::from_str::<Value>(line).is_ok());
    }

    let input_tokens = result.get("input_tokens").unwrap().as_u64().unwrap();
    let output_tokens = result.get("output_tokens").unwrap().as_u64().unwrap();

    // NB: Azure doesn't support input/output tokens during streaming
    if provider.variant_name.contains("azure") {
        assert_eq!(input_tokens, 0);
        assert_eq!(output_tokens, 0);
    } else {
        assert!(input_tokens > 0);
        assert!(output_tokens > 0);
    }

    let response_time_ms = result.get("response_time_ms").unwrap().as_u64().unwrap();
    assert!(response_time_ms > 0);

    let ttft_ms = result.get("ttft_ms").unwrap().as_u64().unwrap();
    assert!(ttft_ms > 50);
    assert!(ttft_ms <= response_time_ms);

    let system = result.get("system").unwrap().as_str().unwrap();
    assert_eq!(
        system,
        "You are a helpful and friendly assistant named Dr. Mehta.\n\nPlease answer the questions in a JSON with key \"answer\".\n\nDo not include any other text than the JSON object. Do not include \"```json\" or \"```\" or anything else.\n\nExample Response:\n\n{\n    \"answer\": \"42\"\n}"
    );
    let input_messages = result.get("input_messages").unwrap().as_str().unwrap();
    let input_messages: Vec<RequestMessage> = serde_json::from_str(input_messages).unwrap();
    let expected_input_messages = vec![RequestMessage {
        role: Role::User,
        content: vec!["What is the capital city of Japan?".to_string().into()],
    }];
    assert_eq!(input_messages, expected_input_messages);
    let output = result.get("output").unwrap().as_str().unwrap();
    let output: Vec<ContentBlock> = serde_json::from_str(output).unwrap();
    assert_eq!(output.len(), 1);
    match &output[0] {
        ContentBlock::Text(text) => {
            let parsed: Value = serde_json::from_str(&text.text).unwrap();
            let answer = parsed.get("answer").unwrap().as_str().unwrap();
            assert!(answer.to_lowercase().contains("tokyo"));
        }
        ContentBlock::ToolCall(tool_call) => {
            // Handles implicit tool calls
            assert_eq!(tool_call.name, "respond");
            let arguments: Value = serde_json::from_str(&tool_call.arguments).unwrap();
            let answer = arguments.get("answer").unwrap().as_str().unwrap();
            assert!(answer.to_lowercase().contains("tokyo"));
        }
        _ => {
            panic!("Expected a text block, got {:?}", output[0]);
        }
    }
}<|MERGE_RESOLUTION|>--- conflicted
+++ resolved
@@ -2859,14 +2859,6 @@
     // The bug has been reported to the xAI team.
     //
     // https://gist.github.com/GabrielBianconi/2199022d0ea8518e06d366fb613c5bb5
-<<<<<<< HEAD
-
-    // TODO (#536): Implement ToolChoice::None workaround for GCP Vertex AI Anthropic.
-    if provider.model_provider_name.contains("anthropic") {
-        return;
-    }
-=======
->>>>>>> 3f0fa2ce
 
     let episode_id = Uuid::now_v7();
 
@@ -3088,15 +3080,6 @@
     // The bug has been reported to the xAI team.
     //
     // https://gist.github.com/GabrielBianconi/2199022d0ea8518e06d366fb613c5bb5
-<<<<<<< HEAD
-
-    // TODO (#536): Implement ToolChoice::None workaround for GCP Vertex AI Anthropic.
-    if provider.model_provider_name.contains("anthropic") {
-        return;
-    }
-
-=======
->>>>>>> 3f0fa2ce
     let episode_id = Uuid::now_v7();
 
     let payload = json!({
