use reqwest::Client;
use serde::de::Error as SerdeError;
use std::collections::HashMap;
use std::env;
use tracing::instrument;
use url::Url;

use crate::inference::providers;
use crate::inference::providers::anthropic::AnthropicCredentials;
use crate::inference::providers::azure::AzureCredentials;
#[cfg(any(test, feature = "e2e_tests"))]
use crate::inference::providers::dummy::DummyCredentials;
#[cfg(any(test, feature = "e2e_tests"))]
use crate::inference::providers::dummy::DummyProvider;
use crate::inference::providers::fireworks::FireworksCredentials;
use crate::inference::providers::gcp_vertex_gemini::GCPVertexCredentials;
use crate::inference::providers::google_ai_studio_gemini::{
    GoogleAIStudioCredentials, GoogleAIStudioGeminiProvider,
};

use crate::inference::providers::mistral::MistralCredentials;
use crate::inference::providers::openai::OpenAICredentials;
use crate::inference::providers::together::TogetherCredentials;
use crate::inference::providers::vllm::VLLMCredentials;
use crate::inference::types::BatchModelInferenceResponse;
use crate::inference::types::BatchProviderInferenceResponse;
use crate::{
    endpoints::inference::InferenceCredentials,
    error::{Error, ErrorDetails},
    inference::{
        providers::{
            anthropic::AnthropicProvider,
            aws_bedrock::AWSBedrockProvider,
            azure::AzureProvider,
            fireworks::FireworksProvider,
            gcp_vertex_anthropic::GCPVertexAnthropicProvider,
            gcp_vertex_gemini::{GCPServiceAccountCredentials, GCPVertexGeminiProvider},
            mistral::MistralProvider,
            openai::OpenAIProvider,
            provider_trait::InferenceProvider,
            together::TogetherProvider,
            vllm::VLLMProvider,
        },
        types::{
            ModelInferenceRequest, ModelInferenceResponse, ProviderInferenceResponse,
            ProviderInferenceResponseChunk, ProviderInferenceResponseStream,
        },
    },
};
use serde::Deserialize;

#[derive(Debug, Deserialize)]
#[serde(deny_unknown_fields)]
pub struct ModelConfig {
    pub routing: Vec<String>, // [provider name A, provider name B, ...]
    pub providers: HashMap<String, ProviderConfig>, // provider name => provider config
}

impl ModelConfig {
    pub async fn infer<'a, 'request>(
        &'a self,
        request: &'request ModelInferenceRequest<'request>,
        client: &'request Client,
        api_keys: &'request InferenceCredentials,
    ) -> Result<ModelInferenceResponse<'a>, Error> {
        let mut provider_errors: HashMap<String, Error> = HashMap::new();
        for provider_name in &self.routing {
            let provider_config = self.providers.get(provider_name).ok_or_else(|| {
                Error::new(ErrorDetails::ProviderNotFound {
                    provider_name: provider_name.clone(),
                })
            })?;
            let response = provider_config.infer(request, client, api_keys).await;
            match response {
                Ok(response) => {
                    let model_inference_response =
                        ModelInferenceResponse::new(response, provider_name);
                    return Ok(model_inference_response);
                }
                Err(error) => {
                    provider_errors.insert(provider_name.to_string(), error);
                }
            }
        }
        Err(Error::new(ErrorDetails::ModelProvidersExhausted {
            provider_errors,
        }))
    }

    #[instrument(skip_all)]
    pub async fn infer_stream<'a, 'request>(
        &'a self,
        request: &'request ModelInferenceRequest<'request>,
        client: &'request Client,
        api_keys: &'request InferenceCredentials,
    ) -> Result<
        (
            ProviderInferenceResponseChunk,
            ProviderInferenceResponseStream,
            String,
            &'a str,
        ),
        Error,
    > {
        let mut provider_errors: HashMap<String, Error> = HashMap::new();
        for provider_name in &self.routing {
            let provider_config = self.providers.get(provider_name).ok_or_else(|| {
                Error::new(ErrorDetails::ProviderNotFound {
                    provider_name: provider_name.clone(),
                })
            })?;
            let response = provider_config
                .infer_stream(request, client, api_keys)
                .await;
            match response {
                Ok(response) => {
                    let (chunk, stream, raw_request) = response;
                    return Ok((chunk, stream, raw_request, provider_name));
                }
                Err(error) => {
                    provider_errors.insert(provider_name.to_string(), error);
                }
            }
        }
        Err(Error::new(ErrorDetails::ModelProvidersExhausted {
            provider_errors,
        }))
    }

<<<<<<< HEAD
    pub async fn start_batch_inference<'a, 'request>(
        &'a self,
        requests: &'request [ModelInferenceRequest<'request>],
        client: &'request Client,
        api_keys: &'request InferenceCredentials,
    ) -> Result<BatchModelInferenceResponse, Error> {
        let mut provider_errors: HashMap<String, Error> = HashMap::new();
        for provider_name in &self.routing {
            let provider_config = self.providers.get(provider_name).ok_or_else(|| {
                Error::new(ErrorDetails::ProviderNotFound {
                    provider_name: provider_name.clone(),
                })
            })?;
            let response = provider_config
                .start_batch_inference(requests, client, api_keys)
                .await;
            match response {
                Ok(response) => {
                    return Ok(BatchModelInferenceResponse::new(response, provider_name));
                }
                Err(error) => {
                    provider_errors.insert(provider_name.to_string(), error);
                }
            }
        }
        Err(Error::new(ErrorDetails::ModelProvidersExhausted {
            provider_errors,
        }))
    }

=======
>>>>>>> 8c5313da
    pub fn validate(&self) -> Result<(), Error> {
        // Placeholder in case we want to add validation in the future
        Ok(())
    }
}

#[derive(Debug)]
pub enum ProviderConfig {
    Anthropic(AnthropicProvider),
    AWSBedrock(AWSBedrockProvider),
    Azure(AzureProvider),
    Fireworks(FireworksProvider),
    GCPVertexAnthropic(GCPVertexAnthropicProvider),
    GCPVertexGemini(GCPVertexGeminiProvider),
    GoogleAIStudioGemini(GoogleAIStudioGeminiProvider),
    Mistral(MistralProvider),
    OpenAI(OpenAIProvider),
    Together(TogetherProvider),
    VLLM(VLLMProvider),
    #[cfg(any(test, feature = "e2e_tests"))]
    Dummy(DummyProvider),
}

impl<'de> Deserialize<'de> for ProviderConfig {
    fn deserialize<D>(deserializer: D) -> Result<Self, D::Error>
    where
        D: serde::Deserializer<'de>,
    {
        /// Helper struct for deserializing the ProviderConfig.
        /// This is necessary because we want to load environment variables as we deserialize
        /// and we need to be able to deserialize the correct one based on the "type" field.
        /// Use the ProviderConfig struct for all post-initialization logic.
        #[derive(Deserialize)]
        #[serde(tag = "type")]
        #[serde(rename_all = "lowercase")]
        #[serde(deny_unknown_fields)]
        enum ProviderConfigHelper {
            Anthropic {
                model_name: String,
                #[serde(default = "providers::anthropic::default_api_key_location")]
                api_key_location: CredentialLocation,
            },
            #[serde(rename = "aws_bedrock")]
            AWSBedrock {
                model_id: String,
                region: Option<String>,
            },
            Azure {
                deployment_id: String,
                endpoint: Url,
                #[serde(default = "providers::azure::default_api_key_location")]
                api_key_location: CredentialLocation,
            },
            #[serde(rename = "gcp_vertex_anthropic")]
            GCPVertexAnthropic {
                model_id: String,
                location: String,
                project_id: String,
                #[serde(default = "providers::gcp_vertex_gemini::default_api_key_location")]
                credential_location: CredentialLocation,
            },
            #[serde(rename = "gcp_vertex_gemini")]
            GCPVertexGemini {
                model_id: String,
                location: String,
                project_id: String,
                #[serde(default = "providers::gcp_vertex_gemini::default_api_key_location")]
                credential_location: CredentialLocation,
            },
            #[serde(rename = "google_ai_studio_gemini")]
            GoogleAIStudioGemini {
                model_name: String,
                #[serde(default = "providers::google_ai_studio_gemini::default_api_key_location")]
                api_key_location: CredentialLocation,
            },
            Fireworks {
                model_name: String,
                #[serde(default = "providers::fireworks::default_api_key_location")]
                api_key_location: CredentialLocation,
            },
            Mistral {
                model_name: String,
                #[serde(default = "providers::mistral::default_api_key_location")]
                api_key_location: CredentialLocation,
            },
            OpenAI {
                model_name: String,
                api_base: Option<Url>,
                #[serde(default = "providers::openai::default_api_key_location")]
                api_key_location: CredentialLocation,
            },
            Together {
                model_name: String,
                #[serde(default = "providers::together::default_api_key_location")]
                api_key_location: CredentialLocation,
            },
            #[allow(clippy::upper_case_acronyms)]
            VLLM {
                model_name: String,
                api_base: Url,
                #[serde(default = "providers::vllm::default_api_key_location")]
                api_key_location: CredentialLocation,
            },
            #[cfg(any(test, feature = "e2e_tests"))]
            Dummy {
                model_name: String,
                #[serde(default = "providers::dummy::default_api_key_location")]
                api_key_location: CredentialLocation,
            },
        }

        let helper = ProviderConfigHelper::deserialize(deserializer)?;

        Ok(match helper {
            ProviderConfigHelper::Anthropic {
                model_name,
                api_key_location,
            } => {
                let credentials = match api_key_location {
                    CredentialLocation::Env(key_name) => {
                        let api_key = env::var(key_name)
                            .map_err(|_| {
                                serde::de::Error::custom(
                                    Error::new(ErrorDetails::ApiKeyMissing {
                                        provider_name: "Anthropic".to_string(),
                                    })
                                    .to_string(),
                                )
                            })?
                            .into();
                        AnthropicCredentials::Static(api_key)
                    }
                    CredentialLocation::Dynamic(key_name) => {
                        AnthropicCredentials::Dynamic(key_name)
                    }
                    _ => Err(serde::de::Error::custom(
                        "Invalid api_key_location for Anthropic provider".to_string(),
                    ))?,
                };
                ProviderConfig::Anthropic(AnthropicProvider {
                    model_name,
                    credentials,
                })
            }
            ProviderConfigHelper::AWSBedrock { model_id, region } => {
                let region = region.map(aws_types::region::Region::new);

                // NB: We need to make an async call here to initialize the AWS Bedrock client.

                let provider = tokio::task::block_in_place(move || {
                    tokio::runtime::Handle::current()
                        .block_on(async { AWSBedrockProvider::new(model_id, region).await })
                        .map_err(|e| {
                            serde::de::Error::custom(format!(
                                "Failed to initialize AWS Bedrock provider: {e}"
                            ))
                        })
                })?;

                ProviderConfig::AWSBedrock(provider)
            }
            ProviderConfigHelper::Azure {
                deployment_id,
                endpoint,
                api_key_location,
            } => {
                let credentials = match api_key_location {
                    CredentialLocation::Env(key_name) => {
                        let api_key = env::var(key_name)
                            .map_err(|_| {
                                serde::de::Error::custom(
                                    ErrorDetails::ApiKeyMissing {
                                        provider_name: "Azure".to_string(),
                                    }
                                    .to_string(),
                                )
                            })?
                            .into();
                        AzureCredentials::Static(api_key)
                    }
                    CredentialLocation::Dynamic(key_name) => AzureCredentials::Dynamic(key_name),
                    _ => Err(serde::de::Error::custom(
                        "Invalid api_key_location for Azure provider".to_string(),
                    ))?,
                };
                ProviderConfig::Azure(AzureProvider {
                    deployment_id,
                    endpoint,
                    credentials,
                })
            }
            ProviderConfigHelper::Fireworks {
                model_name,
                api_key_location,
            } => {
                let credentials = match api_key_location {
                    CredentialLocation::Env(key_name) => {
                        let api_key = env::var(key_name)
                            .map_err(|_| {
                                serde::de::Error::custom(
                                    ErrorDetails::ApiKeyMissing {
                                        provider_name: "Fireworks".to_string(),
                                    }
                                    .to_string(),
                                )
                            })?
                            .into();
                        FireworksCredentials::Static(api_key)
                    }
                    CredentialLocation::Dynamic(key_name) => {
                        FireworksCredentials::Dynamic(key_name)
                    }
                    _ => Err(serde::de::Error::custom(
                        "Invalid api_key_location for Fireworks provider".to_string(),
                    ))?,
                };
                ProviderConfig::Fireworks(FireworksProvider {
                    model_name,
                    credentials,
                })
            }
            ProviderConfigHelper::GCPVertexAnthropic {
                model_id,
                location,
                project_id,
                credential_location: api_key_location,
            } => {
                let credentials = match api_key_location {
                    CredentialLocation::Env(key_name) => {
                        let path = env::var(key_name).map_err(|e| {
                            serde::de::Error::custom(format!(
                                "Failed to load GCP credentials from environment variable: {}",
                                e
                            ))
                        })?;
                        GCPVertexCredentials::Static(
                            GCPServiceAccountCredentials::from_path(path.as_str()).map_err(
                                |e| {
                                    serde::de::Error::custom(format!(
                                        "Failed to load GCP credentials: {}",
                                        e
                                    ))
                                },
                            )?,
                        )
                    }
                    CredentialLocation::Path(path) => GCPVertexCredentials::Static(
                        GCPServiceAccountCredentials::from_path(path.as_str()).map_err(|e| {
                            serde::de::Error::custom(format!(
                                "Failed to load GCP credentials: {}",
                                e
                            ))
                        })?,
                    ),
                    CredentialLocation::Dynamic(key_name) => {
                        GCPVertexCredentials::Dynamic(key_name)
                    }
                    _ => Err(serde::de::Error::custom(
                        "Invalid credential_location for GCPVertexAnthropic provider".to_string(),
                    ))?,
                };
                let request_url = format!("https://{location}-aiplatform.googleapis.com/v1/projects/{project_id}/locations/{location}/publishers/anthropic/models/{model_id}:rawPredict");
                let streaming_request_url = format!("https://{location}-aiplatform.googleapis.com/v1/projects/{project_id}/locations/{location}/publishers/anthropic/models/{model_id}:streamRawPredict");
                let audience = format!("https://{location}-aiplatform.googleapis.com/");

                ProviderConfig::GCPVertexAnthropic(GCPVertexAnthropicProvider {
                    request_url,
                    streaming_request_url,
                    audience,
                    credentials,
                    model_id,
                })
            }
            ProviderConfigHelper::GCPVertexGemini {
                model_id,
                location,
                project_id,
                credential_location: api_key_location,
            } => {
                let credentials = match api_key_location {
                    CredentialLocation::Env(key_name) => {
                        let path = env::var(key_name).map_err(|e| {
                            serde::de::Error::custom(format!(
                                "Failed to load GCP credentials from environment variable: {}",
                                e
                            ))
                        })?;
                        GCPVertexCredentials::Static(
                            GCPServiceAccountCredentials::from_path(path.as_str()).map_err(
                                |e| {
                                    serde::de::Error::custom(format!(
                                        "Failed to load GCP credentials: {}",
                                        e
                                    ))
                                },
                            )?,
                        )
                    }
                    CredentialLocation::Path(path) => GCPVertexCredentials::Static(
                        GCPServiceAccountCredentials::from_path(path.as_str()).map_err(|e| {
                            serde::de::Error::custom(format!(
                                "Failed to load GCP credentials: {}",
                                e
                            ))
                        })?,
                    ),
                    CredentialLocation::Dynamic(key_name) => {
                        GCPVertexCredentials::Dynamic(key_name)
                    }
                    _ => Err(serde::de::Error::custom(
                        "Invalid credential_location for GCPVertexGemini provider".to_string(),
                    ))?,
                };
                let request_url = format!("https://{location}-aiplatform.googleapis.com/v1/projects/{project_id}/locations/{location}/publishers/google/models/{model_id}:generateContent");
                let streaming_request_url = format!("https://{location}-aiplatform.googleapis.com/v1/projects/{project_id}/locations/{location}/publishers/google/models/{model_id}:streamGenerateContent?alt=sse");
                let audience = format!("https://{location}-aiplatform.googleapis.com/");

                ProviderConfig::GCPVertexGemini(GCPVertexGeminiProvider {
                    request_url,
                    streaming_request_url,
                    audience,
                    credentials,
                    model_id,
                })
            }
            ProviderConfigHelper::GoogleAIStudioGemini {
                model_name,
                api_key_location,
            } => {
                let credentials = match api_key_location {
                    CredentialLocation::Env(key_name) => GoogleAIStudioCredentials::Static(
                        env::var(key_name)
                            .map_err(|_| {
                                serde::de::Error::custom(
                                    ErrorDetails::ApiKeyMissing {
                                        provider_name: "Google AI Studio Gemini".to_string(),
                                    }
                                    .to_string(),
                                )
                            })?
                            .into(),
                    ),
                    CredentialLocation::Dynamic(key_name) => {
                        GoogleAIStudioCredentials::Dynamic(key_name)
                    }
                    _ => Err(serde::de::Error::custom(
                        "Invalid api_key_location for Google AI Studio Gemini provider".to_string(),
                    ))?,
                };
                let request_url = Url::parse(&format!(
                    "https://generativelanguage.googleapis.com/v1beta/models/{model_name}:generateContent",
                )).map_err(|e| D::Error::custom(format!("Failed to parse request URL: {}", e)))?;
                let streaming_request_url = Url::parse(&format!(
                    "https://generativelanguage.googleapis.com/v1beta/models/{model_name}:streamGenerateContent?alt=sse",
                )).map_err(|e| D::Error::custom(format!("Failed to parse streaming request URL: {}", e)))?;
                ProviderConfig::GoogleAIStudioGemini(GoogleAIStudioGeminiProvider {
                    request_url,
                    streaming_request_url,
                    credentials,
                })
            }
            ProviderConfigHelper::Mistral {
                model_name,
                api_key_location,
            } => {
                let credentials = match api_key_location {
                    CredentialLocation::Env(key_name) => {
                        let api_key = env::var(key_name)
                            .map_err(|_| {
                                serde::de::Error::custom(
                                    ErrorDetails::ApiKeyMissing {
                                        provider_name: "Mistral".to_string(),
                                    }
                                    .to_string(),
                                )
                            })?
                            .into();
                        MistralCredentials::Static(api_key)
                    }
                    CredentialLocation::Dynamic(key_name) => MistralCredentials::Dynamic(key_name),
                    _ => Err(serde::de::Error::custom(
                        "Invalid api_key_location for Mistral provider".to_string(),
                    ))?,
                };
                ProviderConfig::Mistral(MistralProvider {
                    model_name,
                    credentials,
                })
            }
            ProviderConfigHelper::OpenAI {
                model_name,
                api_base,
                api_key_location,
            } => {
                let credentials = match api_key_location {
                    CredentialLocation::Env(key_name) => {
                        let api_key = env::var(key_name)
                            .map_err(|_| {
                                serde::de::Error::custom(
                                    ErrorDetails::ApiKeyMissing {
                                        provider_name: "OpenAI".to_string(),
                                    }
                                    .to_string(),
                                )
                            })?
                            .into();
                        OpenAICredentials::Static(api_key)
                    }
                    CredentialLocation::Dynamic(key_name) => OpenAICredentials::Dynamic(key_name),
<<<<<<< HEAD
=======
                    CredentialLocation::None => OpenAICredentials::None,
>>>>>>> 8c5313da
                    _ => Err(serde::de::Error::custom(
                        "Invalid api_key_location for OpenAI provider".to_string(),
                    ))?,
                };
                ProviderConfig::OpenAI(OpenAIProvider {
                    model_name,
                    api_base,
                    credentials,
                })
            }
            ProviderConfigHelper::Together {
                model_name,
                api_key_location,
            } => {
                let credentials = match api_key_location {
                    CredentialLocation::Env(key_name) => {
                        let api_key = env::var(key_name)
                            .map_err(|_| {
                                serde::de::Error::custom(
                                    ErrorDetails::ApiKeyMissing {
                                        provider_name: "Together".to_string(),
                                    }
                                    .to_string(),
                                )
                            })?
                            .into();
                        TogetherCredentials::Static(api_key)
                    }
                    CredentialLocation::Dynamic(key_name) => TogetherCredentials::Dynamic(key_name),
                    _ => Err(serde::de::Error::custom(
                        "Invalid api_key_location for Together provider".to_string(),
                    ))?,
                };
                ProviderConfig::Together(TogetherProvider {
                    model_name,
                    credentials,
                })
            }
            ProviderConfigHelper::VLLM {
                model_name,
                api_base,
                api_key_location,
            } => {
                let credentials = match api_key_location {
                    CredentialLocation::Env(key_name) => {
                        let api_key = env::var(key_name)
                            .map_err(|_| {
                                serde::de::Error::custom(
                                    ErrorDetails::ApiKeyMissing {
                                        provider_name: "VLLM".to_string(),
                                    }
                                    .to_string(),
                                )
                            })?
                            .into();
                        VLLMCredentials::Static(api_key)
                    }
                    CredentialLocation::Dynamic(key_name) => VLLMCredentials::Dynamic(key_name),
                    CredentialLocation::None => VLLMCredentials::None,
                    _ => Err(serde::de::Error::custom(
                        "Invalid api_key_location for VLLM provider".to_string(),
                    ))?,
                };
                ProviderConfig::VLLM(VLLMProvider {
                    model_name,
                    api_base,
                    credentials,
                })
            }
            #[cfg(any(test, feature = "e2e_tests"))]
            ProviderConfigHelper::Dummy {
                model_name,
                api_key_location,
            } => match api_key_location {
                CredentialLocation::Dynamic(key_name) => ProviderConfig::Dummy(DummyProvider {
                    model_name,
                    credentials: DummyCredentials::Dynamic(key_name),
                }),
                CredentialLocation::None => ProviderConfig::Dummy(DummyProvider {
                    model_name,
                    credentials: DummyCredentials::None,
                }),
                _ => Err(serde::de::Error::custom(
                    "Invalid api_key_location for Dummy provider".to_string(),
                ))?,
            },
        })
    }
}

impl ProviderConfig {
    async fn infer(
        &self,
        request: &ModelInferenceRequest<'_>,
        client: &Client,
        api_keys: &InferenceCredentials,
    ) -> Result<ProviderInferenceResponse, Error> {
        match self {
            ProviderConfig::Anthropic(provider) => provider.infer(request, client, api_keys).await,
            ProviderConfig::AWSBedrock(provider) => provider.infer(request, client, api_keys).await,
            ProviderConfig::Azure(provider) => provider.infer(request, client, api_keys).await,
            ProviderConfig::Fireworks(provider) => provider.infer(request, client, api_keys).await,
            ProviderConfig::GCPVertexAnthropic(provider) => {
                provider.infer(request, client, api_keys).await
            }
            ProviderConfig::GCPVertexGemini(provider) => {
                provider.infer(request, client, api_keys).await
            }
            ProviderConfig::GoogleAIStudioGemini(provider) => {
                provider.infer(request, client, api_keys).await
            }
            ProviderConfig::Mistral(provider) => provider.infer(request, client, api_keys).await,
            ProviderConfig::OpenAI(provider) => provider.infer(request, client, api_keys).await,
            ProviderConfig::Together(provider) => provider.infer(request, client, api_keys).await,
            ProviderConfig::VLLM(provider) => provider.infer(request, client, api_keys).await,
            #[cfg(any(test, feature = "e2e_tests"))]
            ProviderConfig::Dummy(provider) => provider.infer(request, client, api_keys).await,
        }
    }

    async fn infer_stream(
        &self,
        request: &ModelInferenceRequest<'_>,
        client: &Client,
        api_keys: &InferenceCredentials,
    ) -> Result<
        (
            ProviderInferenceResponseChunk,
            ProviderInferenceResponseStream,
            String,
        ),
        Error,
    > {
        match self {
            ProviderConfig::Anthropic(provider) => {
                provider.infer_stream(request, client, api_keys).await
            }
            ProviderConfig::AWSBedrock(provider) => {
                provider.infer_stream(request, client, api_keys).await
            }
            ProviderConfig::Azure(provider) => {
                provider.infer_stream(request, client, api_keys).await
            }
            ProviderConfig::Fireworks(provider) => {
                provider.infer_stream(request, client, api_keys).await
            }
            ProviderConfig::GCPVertexAnthropic(provider) => {
                provider.infer_stream(request, client, api_keys).await
            }
            ProviderConfig::GCPVertexGemini(provider) => {
                provider.infer_stream(request, client, api_keys).await
            }
            ProviderConfig::GoogleAIStudioGemini(provider) => {
                provider.infer_stream(request, client, api_keys).await
            }
            ProviderConfig::Mistral(provider) => {
                provider.infer_stream(request, client, api_keys).await
            }
            ProviderConfig::OpenAI(provider) => {
                provider.infer_stream(request, client, api_keys).await
            }
            ProviderConfig::Together(provider) => {
                provider.infer_stream(request, client, api_keys).await
            }
            ProviderConfig::VLLM(provider) => {
                provider.infer_stream(request, client, api_keys).await
            }
            #[cfg(any(test, feature = "e2e_tests"))]
            ProviderConfig::Dummy(provider) => {
                provider.infer_stream(request, client, api_keys).await
            }
        }
    }

<<<<<<< HEAD
    async fn start_batch_inference<'a>(
        &self,
        requests: &'a [ModelInferenceRequest<'a>],
        client: &'a Client,
        api_keys: &'a InferenceCredentials,
    ) -> Result<BatchProviderInferenceResponse, Error> {
        match self {
            ProviderConfig::Anthropic(provider) => {
                provider
                    .start_batch_inference(requests, client, api_keys)
                    .await
            }
            ProviderConfig::AWSBedrock(provider) => {
                provider
                    .start_batch_inference(requests, client, api_keys)
                    .await
            }
            ProviderConfig::Azure(provider) => {
                provider
                    .start_batch_inference(requests, client, api_keys)
                    .await
            }
            ProviderConfig::Fireworks(provider) => {
                provider
                    .start_batch_inference(requests, client, api_keys)
                    .await
            }
            ProviderConfig::GCPVertexAnthropic(provider) => {
                provider
                    .start_batch_inference(requests, client, api_keys)
                    .await
            }
            ProviderConfig::GCPVertexGemini(provider) => {
                provider
                    .start_batch_inference(requests, client, api_keys)
                    .await
            }
            ProviderConfig::GoogleAIStudioGemini(provider) => {
                provider
                    .start_batch_inference(requests, client, api_keys)
                    .await
            }
            ProviderConfig::Mistral(provider) => {
                provider
                    .start_batch_inference(requests, client, api_keys)
                    .await
            }
            ProviderConfig::OpenAI(provider) => {
                provider
                    .start_batch_inference(requests, client, api_keys)
                    .await
            }
            ProviderConfig::Together(provider) => {
                provider
                    .start_batch_inference(requests, client, api_keys)
                    .await
            }
            ProviderConfig::VLLM(provider) => {
                provider
                    .start_batch_inference(requests, client, api_keys)
                    .await
            }
            #[cfg(any(test, feature = "e2e_tests"))]
            ProviderConfig::Dummy(provider) => {
                provider
                    .start_batch_inference(requests, client, api_keys)
                    .await
            }
        }
    }
}

pub enum CredentialLocation {
    Env(String),
    Dynamic(String),
    Path(String),
    None,
}

=======
pub enum CredentialLocation {
    Env(String),
    Dynamic(String),
    Path(String),
    None,
}

>>>>>>> 8c5313da
impl<'de> Deserialize<'de> for CredentialLocation {
    fn deserialize<D>(deserializer: D) -> Result<Self, D::Error>
    where
        D: serde::Deserializer<'de>,
    {
        let s = String::deserialize(deserializer)?;
        if let Some(inner) = s.strip_prefix("env::") {
            Ok(CredentialLocation::Env(inner.to_string()))
        } else if let Some(inner) = s.strip_prefix("dynamic::") {
            Ok(CredentialLocation::Dynamic(inner.to_string()))
        } else if let Some(inner) = s.strip_prefix("path::") {
            Ok(CredentialLocation::Path(inner.to_string()))
        } else if s == "none" {
            Ok(CredentialLocation::None)
        } else {
            Err(serde::de::Error::custom(format!(
                "Invalid ApiKeyLocation format: {}",
                s
            )))
        }
    }
}

#[cfg(test)]
mod tests {
    use std::borrow::Cow;

    use crate::inference::{
        providers::dummy::{
            DummyCredentials, DUMMY_INFER_RESPONSE_CONTENT, DUMMY_INFER_RESPONSE_RAW,
            DUMMY_INFER_USAGE, DUMMY_STREAMING_RESPONSE,
        },
        types::{ContentBlockChunk, FunctionType, ModelInferenceRequestJsonMode, TextChunk},
    };
    use crate::tool::{ToolCallConfig, ToolChoice};
    use secrecy::SecretString;
    use tokio_stream::StreamExt;
    use tracing_test::traced_test;

    use super::*;

    #[tokio::test]
    async fn test_model_config_infer_routing() {
        let good_provider_config = ProviderConfig::Dummy(DummyProvider {
            model_name: "good".to_string(),
            credentials: DummyCredentials::None,
        });
        let bad_provider_config = ProviderConfig::Dummy(DummyProvider {
            model_name: "error".to_string(),
            credentials: DummyCredentials::None,
        });
        let model_config = ModelConfig {
            routing: vec!["good_provider".to_string()],
            providers: HashMap::from([("good_provider".to_string(), good_provider_config)]),
        };
        let tool_config = ToolCallConfig {
            tools_available: vec![],
            tool_choice: ToolChoice::Auto,
            parallel_tool_calls: false,
        };
        let api_keys = InferenceCredentials::default();

        // Try inferring the good model only
        let request = ModelInferenceRequest {
            messages: vec![],
            system: None,
            tool_config: Some(Cow::Borrowed(&tool_config)),
            temperature: None,
            top_p: None,
            presence_penalty: None,
            frequency_penalty: None,
            max_tokens: None,
            seed: None,
            stream: false,
            json_mode: ModelInferenceRequestJsonMode::Off,
            function_type: FunctionType::Chat,
            output_schema: None,
        };
        let response = model_config
            .infer(&request, &Client::new(), &api_keys)
            .await
            .unwrap();
        let content = response.output;
        assert_eq!(
            content,
            vec![DUMMY_INFER_RESPONSE_CONTENT.to_string().into()]
        );
        let raw = response.raw_response;
        assert_eq!(raw, DUMMY_INFER_RESPONSE_RAW);
        let usage = response.usage;
        assert_eq!(usage, DUMMY_INFER_USAGE);
        assert_eq!(response.model_provider_name, "good_provider");

        // Try inferring the bad model
        let model_config = ModelConfig {
            routing: vec!["error".to_string()],
            providers: HashMap::from([("error".to_string(), bad_provider_config)]),
        };
        let response = model_config
            .infer(&request, &Client::new(), &api_keys)
            .await
            .unwrap_err();
        assert_eq!(
            response,
            ErrorDetails::ModelProvidersExhausted {
                provider_errors: HashMap::from([(
                    "error".to_string(),
                    ErrorDetails::InferenceClient {
                        message: "Error sending request to Dummy provider.".to_string()
                    }
                    .into()
                )])
            }
            .into()
        );
    }

    #[tokio::test]
    #[traced_test]
    async fn test_model_config_infer_routing_fallback() {
        // Test that fallback works with bad --> good model provider

        let good_provider_config = ProviderConfig::Dummy(DummyProvider {
            model_name: "good".to_string(),
            credentials: DummyCredentials::None,
        });
        let bad_provider_config = ProviderConfig::Dummy(DummyProvider {
            model_name: "error".to_string(),
            credentials: DummyCredentials::None,
        });
        let api_keys = InferenceCredentials::default();
        // Try inferring the good model only
        let request = ModelInferenceRequest {
            messages: vec![],
            system: None,
            tool_config: None,
            temperature: None,
            top_p: None,
            presence_penalty: None,
            frequency_penalty: None,
            max_tokens: None,
            seed: None,
            stream: false,
            json_mode: ModelInferenceRequestJsonMode::Off,
            function_type: FunctionType::Chat,
            output_schema: None,
        };

        let model_config = ModelConfig {
            routing: vec!["error_provider".to_string(), "good_provider".to_string()],
            providers: HashMap::from([
                ("error_provider".to_string(), bad_provider_config),
                ("good_provider".to_string(), good_provider_config),
            ]),
        };

        let response = model_config
            .infer(&request, &Client::new(), &api_keys)
            .await
            .unwrap();
        // Ensure that the error for the bad provider was logged, but the request worked nonetheless
        assert!(logs_contain("Error sending request to Dummy provider"));
        let content = response.output;
        assert_eq!(
            content,
            vec![DUMMY_INFER_RESPONSE_CONTENT.to_string().into()]
        );
        let raw = response.raw_response;
        assert_eq!(raw, DUMMY_INFER_RESPONSE_RAW);
        let usage = response.usage;
        assert_eq!(usage, DUMMY_INFER_USAGE);
        assert_eq!(response.model_provider_name, "good_provider");
    }

    #[tokio::test]
    async fn test_model_config_infer_stream_routing() {
        let good_provider_config = ProviderConfig::Dummy(DummyProvider {
            model_name: "good".to_string(),
            credentials: DummyCredentials::None,
        });
        let bad_provider_config = ProviderConfig::Dummy(DummyProvider {
            model_name: "error".to_string(),
            credentials: DummyCredentials::None,
        });
        let api_keys = InferenceCredentials::default();
        let request = ModelInferenceRequest {
            messages: vec![],
            system: None,
            tool_config: None,
            temperature: None,
            top_p: None,
            presence_penalty: None,
            frequency_penalty: None,
            max_tokens: None,
            seed: None,
            stream: true,
            json_mode: ModelInferenceRequestJsonMode::Off,
            function_type: FunctionType::Chat,
            output_schema: None,
        };

        // Test good model
        let model_config = ModelConfig {
            routing: vec!["good_provider".to_string()],
            providers: HashMap::from([("good_provider".to_string(), good_provider_config)]),
        };
        let (initial_chunk, stream, raw_request, model_provider_name) = model_config
            .infer_stream(&request, &Client::new(), &api_keys)
            .await
            .unwrap();
        assert_eq!(
            initial_chunk.content,
            vec![ContentBlockChunk::Text(TextChunk {
                text: DUMMY_STREAMING_RESPONSE[0].to_string(),
                id: "0".to_string(),
            })],
        );
        assert_eq!(raw_request, "raw request");
        assert_eq!(model_provider_name, "good_provider");
        let mut collected_content: Vec<ContentBlockChunk> =
            vec![ContentBlockChunk::Text(TextChunk {
                text: DUMMY_STREAMING_RESPONSE[0].to_string(),
                id: "0".to_string(),
            })];
        let mut stream = Box::pin(stream);
        while let Some(Ok(chunk)) = stream.next().await {
            let mut content = chunk.content;
            assert!(content.len() <= 1);
            if content.len() == 1 {
                collected_content.push(content.pop().unwrap());
            }
        }
        let mut collected_content_str = String::new();
        for content in collected_content {
            match content {
                ContentBlockChunk::Text(text) => collected_content_str.push_str(&text.text),
                _ => panic!("Expected a text content block"),
            }
        }
        assert_eq!(collected_content_str, DUMMY_STREAMING_RESPONSE.join(""));

        // Test bad model
        let model_config = ModelConfig {
            routing: vec!["error".to_string()],
            providers: HashMap::from([("error".to_string(), bad_provider_config)]),
        };
        let response = model_config
            .infer_stream(&request, &Client::new(), &api_keys)
            .await;
        assert!(response.is_err());
        let error = match response {
            Err(error) => error,
            Ok(_) => panic!("Expected error, got Ok(_)"),
        };
        assert_eq!(
            error,
            ErrorDetails::ModelProvidersExhausted {
                provider_errors: HashMap::from([(
                    "error".to_string(),
                    ErrorDetails::InferenceClient {
                        message: "Error sending request to Dummy provider.".to_string()
                    }
                    .into()
                )])
            }
            .into()
        );
    }

    #[tokio::test]
    #[traced_test]
    async fn test_model_config_infer_stream_routing_fallback() {
        // Test that fallback works with bad --> good model provider (streaming)

        let good_provider_config = ProviderConfig::Dummy(DummyProvider {
            model_name: "good".to_string(),
            credentials: DummyCredentials::None,
        });
        let bad_provider_config = ProviderConfig::Dummy(DummyProvider {
            model_name: "error".to_string(),
            credentials: DummyCredentials::None,
        });
        let api_keys = InferenceCredentials::default();
        let request = ModelInferenceRequest {
            messages: vec![],
            system: None,
            tool_config: None,
            temperature: None,
            top_p: None,
            presence_penalty: None,
            frequency_penalty: None,
            max_tokens: None,
            seed: None,
            stream: true,
            json_mode: ModelInferenceRequestJsonMode::Off,
            function_type: FunctionType::Chat,
            output_schema: None,
        };

        // Test fallback
        let model_config = ModelConfig {
            routing: vec!["error_provider".to_string(), "good_provider".to_string()],
            providers: HashMap::from([
                ("error_provider".to_string(), bad_provider_config),
                ("good_provider".to_string(), good_provider_config),
            ]),
        };
        let (initial_chunk, stream, raw_request, model_provider_name) = model_config
            .infer_stream(&request, &Client::new(), &api_keys)
            .await
            .unwrap();
        assert_eq!(model_provider_name, "good_provider");
        // Ensure that the error for the bad provider was logged, but the request worked nonetheless
        assert!(logs_contain("Error sending request to Dummy provider"));
        assert_eq!(raw_request, "raw request");

        assert_eq!(
            initial_chunk.content,
            vec![ContentBlockChunk::Text(TextChunk {
                text: DUMMY_STREAMING_RESPONSE[0].to_string(),
                id: "0".to_string(),
            })],
        );

        let mut collected_content = initial_chunk.content;
        let mut stream = Box::pin(stream);
        while let Some(Ok(chunk)) = stream.next().await {
            let mut content = chunk.content;
            assert!(content.len() <= 1);
            if content.len() == 1 {
                collected_content.push(content.pop().unwrap());
            }
        }
        let mut collected_content_str = String::new();
        for content in collected_content {
            match content {
                ContentBlockChunk::Text(text) => collected_content_str.push_str(&text.text),
                _ => panic!("Expected a text content block"),
            }
        }
        assert_eq!(collected_content_str, DUMMY_STREAMING_RESPONSE.join(""));
    }

    #[tokio::test]
    async fn test_dynamic_api_keys() {
        let provider_config = ProviderConfig::Dummy(DummyProvider {
            model_name: "test_key".to_string(),
            credentials: DummyCredentials::Dynamic("TEST_KEY".to_string()),
        });
        let model_config = ModelConfig {
            routing: vec!["model".to_string()],
            providers: HashMap::from([("model".to_string(), provider_config)]),
        };
        let tool_config = ToolCallConfig {
            tools_available: vec![],
            tool_choice: ToolChoice::Auto,
            parallel_tool_calls: false,
        };
        let api_keys = InferenceCredentials::default();

        let request = ModelInferenceRequest {
            messages: vec![],
            system: None,
            tool_config: Some(Cow::Borrowed(&tool_config)),
            temperature: None,
            top_p: None,
            presence_penalty: None,
            frequency_penalty: None,
            max_tokens: None,
            seed: None,
            stream: false,
            json_mode: ModelInferenceRequestJsonMode::Off,
            function_type: FunctionType::Chat,
            output_schema: None,
        };
        let error = model_config
            .infer(&request, &Client::new(), &api_keys)
            .await
            .unwrap_err();
        assert_eq!(
            error,
            ErrorDetails::ModelProvidersExhausted {
                provider_errors: HashMap::from([(
                    "model".to_string(),
                    ErrorDetails::ApiKeyMissing {
                        provider_name: "Dummy".to_string()
                    }
                    .into()
                )])
            }
            .into()
        );

        let api_keys = HashMap::from([(
            "TEST_KEY".to_string(),
            SecretString::from("notgoodkey".to_string()),
        )]);
        let response = model_config
            .infer(&request, &Client::new(), &api_keys)
            .await
            .unwrap_err();
        assert_eq!(
            response,
            ErrorDetails::ModelProvidersExhausted {
                provider_errors: HashMap::from([(
                    "model".to_string(),
                    ErrorDetails::InferenceClient {
                        message: "Invalid API key for Dummy provider".to_string()
                    }
                    .into()
                )])
            }
            .into()
        );

        let provider_config = ProviderConfig::Dummy(DummyProvider {
            model_name: "test_key".to_string(),
            credentials: DummyCredentials::Dynamic("TEST_KEY".to_string()),
        });
        let model_config = ModelConfig {
            routing: vec!["model".to_string()],
            providers: HashMap::from([("model".to_string(), provider_config)]),
        };
        let tool_config = ToolCallConfig {
            tools_available: vec![],
            tool_choice: ToolChoice::Auto,
            parallel_tool_calls: false,
        };
        let api_keys = InferenceCredentials::default();

        let request = ModelInferenceRequest {
            messages: vec![],
            system: None,
            tool_config: Some(Cow::Borrowed(&tool_config)),
            temperature: None,
            top_p: None,
            presence_penalty: None,
            frequency_penalty: None,
            max_tokens: None,
            seed: None,
            stream: false,
            json_mode: ModelInferenceRequestJsonMode::Off,
            function_type: FunctionType::Chat,
            output_schema: None,
        };
        let error = model_config
            .infer(&request, &Client::new(), &api_keys)
            .await
            .unwrap_err();
        assert_eq!(
            error,
            ErrorDetails::ModelProvidersExhausted {
                provider_errors: HashMap::from([(
                    "model".to_string(),
                    ErrorDetails::ApiKeyMissing {
                        provider_name: "Dummy".to_string()
                    }
                    .into()
                )])
            }
            .into()
        );

        let api_keys = HashMap::from([(
            "TEST_KEY".to_string(),
            SecretString::from("good_key".to_string()),
        )]);
        let response = model_config
            .infer(&request, &Client::new(), &api_keys)
            .await
            .unwrap();
        assert_eq!(
            response.output,
            vec![DUMMY_INFER_RESPONSE_CONTENT.to_string().into()]
        );
    }
}<|MERGE_RESOLUTION|>--- conflicted
+++ resolved
@@ -127,7 +127,6 @@
         }))
     }
 
-<<<<<<< HEAD
     pub async fn start_batch_inference<'a, 'request>(
         &'a self,
         requests: &'request [ModelInferenceRequest<'request>],
@@ -158,8 +157,6 @@
         }))
     }
 
-=======
->>>>>>> 8c5313da
     pub fn validate(&self) -> Result<(), Error> {
         // Placeholder in case we want to add validation in the future
         Ok(())
@@ -569,10 +566,7 @@
                         OpenAICredentials::Static(api_key)
                     }
                     CredentialLocation::Dynamic(key_name) => OpenAICredentials::Dynamic(key_name),
-<<<<<<< HEAD
-=======
                     CredentialLocation::None => OpenAICredentials::None,
->>>>>>> 8c5313da
                     _ => Err(serde::de::Error::custom(
                         "Invalid api_key_location for OpenAI provider".to_string(),
                     ))?,
@@ -747,7 +741,6 @@
         }
     }
 
-<<<<<<< HEAD
     async fn start_batch_inference<'a>(
         &self,
         requests: &'a [ModelInferenceRequest<'a>],
@@ -827,15 +820,6 @@
     None,
 }
 
-=======
-pub enum CredentialLocation {
-    Env(String),
-    Dynamic(String),
-    Path(String),
-    None,
-}
-
->>>>>>> 8c5313da
 impl<'de> Deserialize<'de> for CredentialLocation {
     fn deserialize<D>(deserializer: D) -> Result<Self, D::Error>
     where
