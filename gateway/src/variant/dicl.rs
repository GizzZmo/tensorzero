--- conflicted
+++ resolved
@@ -7,11 +7,7 @@
 use crate::embeddings::EmbeddingResponseWithMetadata;
 use crate::endpoints::inference::InferenceModels;
 use crate::inference::types::{
-<<<<<<< HEAD
     batch::StartBatchModelInferenceWithMetadata, ModelInferenceRequest, RequestMessage, Role,
-=======
-    batch::BatchModelInferenceWithMetadata, ModelInferenceRequest, RequestMessage, Role,
->>>>>>> 0b967f4c
 };
 use crate::{
     embeddings::{EmbeddingModelConfig, EmbeddingRequest},
@@ -279,11 +275,7 @@
         _inference_configs: &'a [InferenceConfig<'a, 'a>],
         _clients: &'a InferenceClients<'a>,
         _inference_params: Vec<InferenceParams>,
-<<<<<<< HEAD
     ) -> Result<StartBatchModelInferenceWithMetadata<'a>, Error> {
-=======
-    ) -> Result<BatchModelInferenceWithMetadata<'a>, Error> {
->>>>>>> 0b967f4c
         // TODO (#493): Implement batch inference for Dicl
         Err(ErrorDetails::UnsupportedVariantForBatchInference { variant_name: None }.into())
     }
