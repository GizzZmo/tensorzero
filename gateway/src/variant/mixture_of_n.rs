use std::{collections::HashMap, path::PathBuf};

use futures::future::join_all;
use rand::Rng;
use serde::Deserialize;
use serde_json::{json, Value};
use tokio::time::{timeout, Duration};

use crate::embeddings::EmbeddingModelConfig;
use crate::endpoints::inference::{InferenceClients, InferenceModels};
use crate::inference::types::{
<<<<<<< HEAD
    batch::StartBatchModelInferenceWithMetadata, ModelInferenceRequest, RequestMessage, Role, Usage,
=======
    batch::BatchModelInferenceWithMetadata, ModelInferenceRequest, RequestMessage, Role, Usage,
>>>>>>> 0b967f4c
};
use crate::{
    endpoints::inference::InferenceParams,
    error::{Error, ErrorDetails},
    function::FunctionConfig,
    inference::types::{InferenceResult, InferenceResultChunk, InferenceResultStream, Input},
    minijinja_util::TemplateConfig,
    model::ModelConfig,
    variant::chat_completion::ChatCompletionConfig,
};

use super::{
    infer_model_request, prepare_model_inference_request, InferModelRequestArgs, InferenceConfig,
    ModelUsedInfo, Variant,
};

#[derive(Debug, Deserialize)]
#[serde(deny_unknown_fields)]
pub struct MixtureOfNConfig {
    #[serde(default)]
    pub weight: f64,
    #[serde(default = "default_timeout")]
    pub timeout_s: f64,
    pub candidates: Vec<String>,
    pub fuser: FuserConfig,
}

fn default_timeout() -> f64 {
    300.0
}

#[derive(Debug, Deserialize)]
#[serde(deny_unknown_fields)]
pub struct FuserConfig {
    #[serde(flatten)]
    inner: ChatCompletionConfig,
}

impl Variant for MixtureOfNConfig {
    async fn infer<'a, 'request>(
        &'a self,
        input: &Input,
        models: &'request InferenceModels<'a>,
        function: &'a FunctionConfig,
        inference_config: &'request InferenceConfig<'a, 'request>,
        clients: &'request InferenceClients<'request>,
        _inference_params: InferenceParams,
    ) -> Result<InferenceResult<'a>, Error> {
        let candidate_inference_results = self
            .infer_candidates(input, models, function, inference_config, clients)
            .await?;
        self.fuse_candidates(
            input,
            function,
            models.models,
            inference_config,
            clients,
            candidate_inference_results,
        )
        .await
    }

    async fn infer_stream<'request>(
        &'static self,
        _input: &Input,
        _models: &'request InferenceModels<'static>,
        _function: &'static FunctionConfig,
        _inference_config: &'request InferenceConfig<'static, 'request>,
        _clients: &'request InferenceClients<'request>,
        _inference_params: InferenceParams,
    ) -> Result<
        (
            InferenceResultChunk,
            InferenceResultStream,
            ModelUsedInfo<'static>,
        ),
        Error,
    > {
        Err(ErrorDetails::InvalidRequest {
            message: "Best of n variants do not support streaming inference.".to_string(),
        }
        .into())
    }

    fn validate(
        &self,
        function: &FunctionConfig,
        models: &HashMap<String, ModelConfig>,
        embedding_models: &HashMap<String, EmbeddingModelConfig>,
        templates: &TemplateConfig,
        function_name: &str,
        variant_name: &str,
    ) -> Result<(), Error> {
        // Validate each candidate variant
        for candidate in &self.candidates {
            let variant = function.variants().get(candidate).ok_or_else(|| {
                Error::new(ErrorDetails::UnknownCandidate {
                    name: candidate.to_string(),
                })
            })?;
            variant
                .validate(
                    function,
                    models,
                    embedding_models,
                    templates,
                    function_name,
                    candidate,
                )
                .map_err(|e| {
                    Error::new(ErrorDetails::InvalidCandidate {
                        variant_name: variant_name.to_string(),
                        message: e.to_string(),
                    })
                })?;
        }
        // Validate the evaluator variant
        self.fuser.inner.validate(
            function,
            models,
            embedding_models,
            templates,
            function_name,
            variant_name,
        )?;
        Ok(())
    }

    // We do not return templates for the candidates, as they are required to be variants in the same function
    // and will therefore also have the same templates.
    // We only return templates for the evaluator variant.
    fn get_all_template_paths(&self) -> Vec<&PathBuf> {
        self.fuser.inner.get_all_template_paths()
    }

    async fn start_batch_inference<'a>(
        &'a self,
        _input: &[Input],
        _models: &'a InferenceModels<'a>,
        _function: &'a FunctionConfig,
        _inference_configs: &'a [InferenceConfig<'a, 'a>],
        _clients: &'a InferenceClients<'a>,
        _inference_params: Vec<InferenceParams>,
<<<<<<< HEAD
    ) -> Result<StartBatchModelInferenceWithMetadata<'a>, Error> {
=======
    ) -> Result<BatchModelInferenceWithMetadata<'a>, Error> {
>>>>>>> 0b967f4c
        Err(ErrorDetails::UnsupportedVariantForBatchInference { variant_name: None }.into())
    }
}

impl MixtureOfNConfig {
    /// Infer each candidate variant concurrently and return the results.
    async fn infer_candidates<'a, 'request>(
        &self,
        input: &Input,
        models: &'request InferenceModels<'a>,
        function: &'a FunctionConfig,
        inference_config: &'request InferenceConfig<'a, 'request>,
        clients: &'request InferenceClients<'request>,
    ) -> Result<Vec<InferenceResult<'a>>, Error> {
        // Get all the variants we are going to infer
        let candidate_variants = self
            .candidates
            .iter()
            .map(|candidate| {
                let variant = function.variants().get(candidate).ok_or_else(|| {
                    Error::new(ErrorDetails::UnknownCandidate {
                        name: candidate.to_string(),
                    })
                })?;
                Ok((candidate.to_string(), variant))
            })
            .collect::<Result<Vec<_>, Error>>()?;

        // Start the inference tasks (we keep the names around for logging)
        let mut inference_futures = Vec::new();
        for (candidate_name, candidate_variant) in &candidate_variants {
            inference_futures.push((
                candidate_name.clone(),
                timeout(
                    Duration::from_secs_f64(self.timeout_s),
                    candidate_variant.infer(
                        input,
                        models,
                        function,
                        inference_config,
                        clients,
                        InferenceParams::default(),
                    ),
                ),
            ));
        }

        // Wait for all the inference tasks to complete
        let inference_results: Vec<_> = join_all(
            inference_futures
                .into_iter()
                .map(|(candidate_name, future)| async move { (candidate_name, future.await) }),
        )
        .await;

        // Collect the successful results
        let mut successful_results = Vec::new();
        for (candidate_name, result) in inference_results {
            match result {
                Ok(inner_result) => {
                    if let Ok(res) = inner_result {
                        successful_results.push(res)
                    }
                }
                Err(_timeout_error) => {
                    // Map the Tokio timeout error to our own TimeoutError type
                    Error::new(ErrorDetails::InferenceTimeout {
                        variant_name: candidate_name.clone(),
                    });
                }
            }
        }

        Ok(successful_results)
    }

    /// Fuses the candidates using the fuser config.
    /// If the fuser fails to return a valid response,
    /// we randomly select one of the candidates.
    async fn fuse_candidates<'a, 'request>(
        &'a self,
        input: &Input,
        function: &'a FunctionConfig,
        models: &'a HashMap<String, ModelConfig>,
        inference_config: &'request InferenceConfig<'a, 'request>,
        clients: &'request InferenceClients<'request>,
        mut candidates: Vec<InferenceResult<'a>>,
    ) -> Result<InferenceResult<'a>, Error> {
        if candidates.is_empty() {
            return Err(ErrorDetails::Inference {
                message: "No candidates to fuse in the mixture of n".to_string(),
            }
            .into());
        }
        if candidates.len() == 1 {
            return candidates.pop().ok_or_else(|| Error::new(ErrorDetails::Inference {
                message: "Expected one candidate but found none. This should never happen. Please file a bug report: https://github.com/tensorzero/tensorzero/issues/new".to_string(),
            }));
        }
        let mut candidates = candidates;
        // If the fuser fails, we randomly select one of the candidates
        // As long as the fuser returns an inference result, we want to include it in the observability
        let mut inference_result = match inner_fuse_candidates(
            &self.fuser,
            input,
            models,
            function,
            inference_config,
            clients,
            &candidates,
        )
        .await
        {
            Ok(inf_result) => inf_result,
            Err(_) => {
                let random_index = rand::thread_rng().gen_range(0..candidates.len());
                if random_index >= candidates.len() {
                    return Err(Error::new(ErrorDetails::Inference {
                        message: "Failed to get random candidate (should never happen). Please file a bug report: https://github.com/tensorzero/tensorzero/issues/new".to_string(),
                    }));
                }
                candidates.swap_remove(random_index)
            }
        };

        // Safely remove the selected candidate without panicking
        let mut total_usage: Usage = candidates.iter().map(|c| c.usage()).sum();
        total_usage.input_tokens += inference_result.usage().input_tokens;
        total_usage.output_tokens += inference_result.usage().output_tokens;
        inference_result.set_usage(total_usage);
        for candidate in candidates {
            inference_result
                .mut_model_inference_results()
                .extend(candidate.owned_model_inference_results());
        }
        Ok(inference_result)
    }
}

/// Attempts to fuse the candidates for the mixture of n.
/// If this function returns an error, we will randomly select one
/// of the candidates in the outer function.
///
/// Here are the steps in the function:
///  * Prepare the request for the fuser variant.
///  * Infer the request using the model specified in the fuser config.
///  * Return the output of the fuser.
async fn inner_fuse_candidates<'a, 'request>(
    fuser: &'a FuserConfig,
    input: &'request Input,
    models: &'a HashMap<String, ModelConfig>,
    function: &'a FunctionConfig,
    inference_config: &'request InferenceConfig<'a, 'request>,
    clients: &'request InferenceClients<'request>,
    candidates: &[InferenceResult<'request>],
) -> Result<InferenceResult<'a>, Error> {
    let (inference_request, included_indices) = fuser.prepare_request(
        input,
        function,
        inference_config,
        candidates,
        &mut InferenceParams::default(),
    )?;
    if included_indices.is_empty() {
        return Err(ErrorDetails::Inference {
            message: "No valid candidates available to prepare request.".to_string(),
        }
        .into());
    }
    let model_config = models.get(&fuser.inner.model).ok_or_else(|| {
        Error::new(ErrorDetails::UnknownModel {
            name: fuser.inner.model.clone(),
        })
    })?;
    let infer_model_request_args = InferModelRequestArgs {
        request: inference_request,
        model_name: &fuser.inner.model,
        model_config,
        function,
        inference_config,
        retry_config: &fuser.inner.retries,
        clients,
        inference_params: InferenceParams::default(),
    };
    let inference_result = infer_model_request(infer_model_request_args).await?;
    Ok(inference_result)
}

impl FuserConfig {
    /// Prepares the system message for the fuser variant.
    /// We use the system_template of the fuser variant to generate a system message as if we
    /// were using the fuser variant directly to solve the problem.
    /// Then, we template that system message into a broader set of instructions that includes
    /// information about what the fuser will be asked to do (choose a candidate).
    fn prepare_system_message(
        &self,
        templates: &TemplateConfig,
        system: Option<&Value>,
        max_index: usize,
    ) -> Result<String, Error> {
        let inner_system_message = self.inner.prepare_system_message(templates, system)?;
        let template_context = match inner_system_message {
            Some(inner_system_message) => {
                json!({"inner_system_message": inner_system_message, "max_index": max_index})
            }
            None => json!({"max_index": max_index}),
        };
        templates.template_message("t0:mixture_of_n_fuser_system", &template_context)
    }

    /// Prepares the final candidate message for the fuser variant.
    ///
    /// This function constructs a `RequestMessage` that includes all valid candidate outputs
    /// by templating them into a predefined fuser template. It handles different types of
    /// inference results:
    ///
    /// - **Chat Inference**: Serializes the content blocks to a JSON string.
    /// - **JSON Inference**: Uses the raw JSON output if it contains correctly parsed data; otherwise,
    ///   skips the candidate.
    ///
    /// Additionally, it tracks and returns the indices of any candidates that were successfully included in the fuser message.
    ///
    /// # Parameters
    ///
    /// - `templates`: Reference to the `TemplateConfig` used for templating messages.
    /// - `candidates`: A vector of `InferenceResult` instances representing the candidate outputs.
    ///
    /// # Returns
    ///
    /// On success, returns a tuple containing:
    /// - `RequestMessage`: The templated message to be sent to the evaluator.
    /// - `Vec<usize>`: A sorted vector of indices indicating which candidates were successfully included in the fuser message.
    ///
    /// # Errors
    ///
    /// Returns an `Error` if any of the candidate outputs fail to serialize or if templating fails.
    fn prepare_candidate_message(
        &self,
        templates: &TemplateConfig,
        candidates: &[InferenceResult],
    ) -> Result<(RequestMessage, Vec<usize>), Error> {
        let mut candidate_outputs = Vec::new();
        let mut included_indices = Vec::new();
        for (i, candidate) in candidates.iter().enumerate() {
            match candidate {
                InferenceResult::Chat(chat_result) => {
                    let serialized_content =
                        serde_json::to_string(&chat_result.content).map_err(|e| {
                            Error::new(ErrorDetails::Inference {
                                message: format!("Error converting chat result to string: {e}"),
                            })
                        })?;
                    candidate_outputs.push(serialized_content);
                    included_indices.push(i);
                }
                InferenceResult::Json(json_result) => {
                    if json_result.output.parsed.is_some() {
                        candidate_outputs.push(json_result.output.raw.clone());
                        included_indices.push(i);
                    }
                }
            }
        }
        let template_context = json!({
            "candidates": candidate_outputs,
        });
        let message_text =
            templates.template_message("t0:mixture_of_n_fuser_candidates", &template_context)?;
        Ok((
            RequestMessage {
                role: Role::User,
                content: vec![message_text.into()],
            },
            included_indices,
        ))
    }

    /// Prepares the request for the evaluator variant.
    /// We use the `prepare_system_message` and `prepare_candidate_message` functions to generate
    /// the system and candidate messages for the evaluator, which take candidate selection into account.
    ///
    /// Additionally, this function returns the indices of candidates that were successfully included in the fuser message.
    ///
    /// # Returns
    ///
    /// On success, returns a tuple containing:
    /// - `ModelInferenceRequest`: The request prepared for the model inference.
    /// - `Vec<usize>`: A sorted vector of indices indicating which candidates were successfully included in the fuser message.
    ///
    /// # Errors
    ///
    /// Returns an `Error` if any of the candidate outputs fail to serialize or if templating fails.
    fn prepare_request<'a, 'request>(
        &'a self,
        input: &'request Input,
        function: &'a FunctionConfig,
        inference_config: &'request InferenceConfig<'a, 'request>,
        candidates: &[InferenceResult<'request>],
        inference_params: &mut InferenceParams,
    ) -> Result<(ModelInferenceRequest<'request>, Vec<usize>), Error>
    where
        'a: 'request,
    {
        // Do this before we prepare the system message so we can use the correct max index in the system message
        let (candidate_message, included_indices) =
            self.prepare_candidate_message(inference_config.templates, candidates)?;
        let max_index = included_indices.len().saturating_sub(1);
        let system = Some(self.prepare_system_message(
            inference_config.templates,
            input.system.as_ref(),
            max_index,
        )?);
        let messages = input
            .messages
            .iter()
            .map(|message| {
                self.inner
                    .prepare_request_message(inference_config.templates, message)
            })
            .chain(std::iter::once(Ok(candidate_message)))
            .collect::<Result<Vec<_>, _>>()?;
        inference_params
            .chat_completion
            .backfill_with_variant_params(
                self.inner.temperature,
                self.inner.max_tokens,
                self.inner.seed,
                self.inner.top_p,
                self.inner.presence_penalty,
                self.inner.frequency_penalty,
            );
        let model_inference_request = prepare_model_inference_request(
            messages,
            system,
            function,
            inference_config,
            false,
            inference_params,
            &self.inner.json_mode,
        )?;
        Ok((model_inference_request, included_indices))
    }
}

#[cfg(test)]
mod tests {
    use reqwest::Client;
    use uuid::Uuid;

    use crate::{
        clickhouse::ClickHouseConnectionInfo,
        endpoints::inference::InferenceCredentials,
        function::{FunctionConfigChat, FunctionConfigJson},
        inference::{
            providers::dummy::DummyProvider,
            types::{
                ChatInferenceResult, JsonInferenceOutput, JsonInferenceResult, Latency,
                ModelInferenceResponseWithMetadata,
            },
        },
        jsonschema_util::JSONSchemaFromPath,
        minijinja_util::tests::get_test_template_config,
        model::ProviderConfig,
        tool::{ToolCallConfig, ToolChoice},
    };

    use super::*;

    #[test]
    fn test_prepare_system_message() {
        let templates = get_test_template_config();

        // Test without templates, string message
        let fuser_config = FuserConfig {
            inner: ChatCompletionConfig {
                model: "dummy".to_string(),
                weight: 1.0,
                ..Default::default()
            },
        };
        let input_message = Value::String("You are a helpful assistant.".to_string());
        let max_index = 2;
        let result =
            fuser_config.prepare_system_message(&templates, Some(&input_message), max_index);
        let prepared_message = result.unwrap();
        let expected_message = templates
            .template_message(
                "t0:mixture_of_n_fuser_system",
                &json!({"inner_system_message": "You are a helpful assistant.", "max_index": max_index}),
            )
            .unwrap();
        assert_eq!(prepared_message, expected_message);

        // Test without templates, object message
        let fuser_config = FuserConfig {
            inner: ChatCompletionConfig {
                model: "dummy".to_string(),
                weight: 1.0,
                ..Default::default()
            },
        };
        let input_message = json!({"message": "You are a helpful assistant."});
        let max_index = 3;
        let result =
            fuser_config.prepare_system_message(&templates, Some(&input_message), max_index);
        assert!(result.is_err());
        let prepared_message = result.unwrap_err();
        assert_eq!(
        prepared_message,
        ErrorDetails::InvalidMessage { message: "System message content {\"message\":\"You are a helpful assistant.\"} is not a string but there is no variant template".to_string() }.into()
        );

        // Test without templates, no message
        let fuser_config = FuserConfig {
            inner: ChatCompletionConfig {
                model: "dummy".to_string(),
                weight: 1.0,
                ..Default::default()
            },
        };
        let max_index = 5;
        let result = fuser_config.prepare_system_message(&templates, None, max_index);
        let expected_message = templates
            .template_message(
                "t0:mixture_of_n_fuser_system",
                &json!({"max_index": max_index}),
            )
            .unwrap();
        assert!(result.is_ok());
        let prepared_message = result.unwrap();
        assert_eq!(prepared_message, expected_message);

        // Test with templates that need new info
        let system_template_name = "system";

        let fuser_config = FuserConfig {
            inner: ChatCompletionConfig {
                model: "dummy".to_string(),
                weight: 1.0,
                system_template: Some(system_template_name.into()),
                ..Default::default()
            },
        };

        let max_index = 6;
        let input_message = serde_json::json!({"assistant_name": "ChatGPT"});
        let result =
            fuser_config.prepare_system_message(&templates, Some(&input_message), max_index);
        assert!(result.is_ok());
        let prepared_message = result.unwrap();
        let inner_system_message = templates
            .template_message(
                system_template_name,
                &json!({"assistant_name": "ChatGPT", "max_index": max_index}),
            )
            .unwrap();
        let expected_message = templates
            .template_message(
                "t0:mixture_of_n_fuser_system",
                &json!({"inner_system_message": inner_system_message, "max_index": max_index}),
            )
            .unwrap();
        assert_eq!(prepared_message, expected_message);

        // Test with template that is complete as is (string)
        let system_template_name = "system_filled";

        let fuser_config = FuserConfig {
            inner: ChatCompletionConfig {
                model: "dummy".to_string(),
                weight: 1.0,
                system_template: Some(system_template_name.into()),
                ..Default::default()
            },
        };

        let max_index = 10;
        let result = fuser_config.prepare_system_message(&templates, None, max_index);
        assert!(result.is_ok());
        let prepared_message = result.unwrap();
        let inner_system_message = templates
            .template_message(system_template_name, &json!({}))
            .unwrap();
        let expected_message = templates
            .template_message(
                "t0:mixture_of_n_fuser_system",
                &json!({"inner_system_message": inner_system_message, "max_index": max_index}),
            )
            .unwrap();
        assert_eq!(prepared_message, expected_message);
    }

    #[tokio::test]
    async fn test_prepare_candidate_message() {
        let templates = get_test_template_config();

        // Create an FuserConfig
        let fuser_config = FuserConfig {
            inner: ChatCompletionConfig {
                model: "dummy".to_string(),
                weight: 1.0,
                ..Default::default()
            },
        };

        // Prepare some candidate InferenceResults
        let model_inference_response = ModelInferenceResponseWithMetadata {
            id: Uuid::now_v7(),
            created: 200u64,
            output: vec!["Candidate answer 1".to_string().into()],
            system: None,
            input_messages: vec![],
            raw_request: "{\"prompt\": \"Example prompt\"}".to_string(),
            raw_response: "{\"response\": \"Example response\"}".to_string(),
            usage: Usage {
                input_tokens: 50,
                output_tokens: 100,
            },
            latency: Latency::NonStreaming {
                response_time: Duration::from_millis(500),
            },
            model_provider_name: "ExampleProvider",
            model_name: "ExampleModel",
        };

        let candidate1 = InferenceResult::Chat(
            ChatInferenceResult::new(
                Uuid::now_v7(),
                vec!["Candidate answer 1".to_string().into()],
                Usage {
                    input_tokens: 10,
                    output_tokens: 20,
                },
                vec![model_inference_response],
                None,
                InferenceParams::default(),
            )
            .await,
        );

        let model_inference_response2 = ModelInferenceResponseWithMetadata {
            id: Uuid::now_v7(),
            created: 201u64,
            output: vec!["Candidate answer 2".to_string().into()],
            system: None,
            input_messages: vec![],
            raw_request: "{\"prompt\": \"Example prompt 2\"}".to_string(),
            raw_response: "{\"response\": \"Example response 2\"}".to_string(),
            usage: Usage {
                input_tokens: 15,
                output_tokens: 25,
            },
            latency: Latency::NonStreaming {
                response_time: Duration::from_millis(550),
            },
            model_provider_name: "ExampleProvider2",
            model_name: "ExampleModel2",
        };

        let candidate2 = InferenceResult::Chat(
            ChatInferenceResult::new(
                Uuid::now_v7(),
                vec!["Candidate answer 2".to_string().into()],
                Usage {
                    input_tokens: 15,
                    output_tokens: 25,
                },
                vec![model_inference_response2],
                None,
                InferenceParams::default(),
            )
            .await,
        );

        let candidates = vec![candidate1, candidate2];

        // Call prepare_candidate_message
        let result = fuser_config.prepare_candidate_message(&templates, &candidates);
        assert!(result.is_ok());
        let (request_message, included_indices) = result.unwrap();
        assert_eq!(included_indices, vec![0, 1]);

        let expected_message_text = "Here are the candidate answers (with the index and a row of ------ separating):\n0:\n[{\"type\":\"text\",\"text\":\"Candidate answer 1\"}]\n------1:\n[{\"type\":\"text\",\"text\":\"Candidate answer 2\"}]\n------".to_string();
        // Now check that the request_message has the expected role and content
        assert_eq!(request_message.role, Role::User);
        assert_eq!(request_message.content, vec![expected_message_text.into()]);
    }

    #[tokio::test]
    async fn test_prepare_candidate_message_json() {
        let templates = get_test_template_config();

        // Create a FuserConfig
        let fuser_config = FuserConfig {
            inner: ChatCompletionConfig {
                model: "dummy_json".to_string(),
                weight: 1.0,
                ..Default::default()
            },
        };

        // Prepare some candidate InferenceResults - some valid, some malformed
        let model_inference_response_valid = ModelInferenceResponseWithMetadata {
            id: Uuid::now_v7(),
            created: 200u64,
            output: vec!["{\"response\": \"Valid JSON response\"}".to_string().into()],
            system: None,
            input_messages: vec![],
            raw_request: "{\"prompt\": \"Example prompt\"}".to_string(),
            raw_response: "{\"response\": \"Valid JSON response\"}".to_string(),
            usage: Usage {
                input_tokens: 50,
                output_tokens: 100,
            },
            latency: Latency::NonStreaming {
                response_time: Duration::from_millis(500),
            },
            model_provider_name: "ExampleProvider",
            model_name: "ExampleModel",
        };

        let candidate1 = InferenceResult::Json(JsonInferenceResult::new(
            Uuid::now_v7(),
            "{\"response\": \"Valid JSON response\"}".to_string(),
            Some(json!({"response": "Valid JSON response"})),
            Usage {
                input_tokens: 10,
                output_tokens: 20,
            },
            vec![model_inference_response_valid],
            json!({"type": "object", "properties": {"response": {"type": "string"}}}),
            InferenceParams::default(),
        ));

        let model_inference_response_malformed = ModelInferenceResponseWithMetadata {
            id: Uuid::now_v7(),
            created: 201u64,
            output: vec!["{\"response\": \"Malformed JSON response\""
                .to_string()
                .into()], // missing closing brace
            system: None,
            input_messages: vec![],
            raw_request: "{\"prompt\": \"Example prompt 2\"}".to_string(),
            raw_response: "{\"response\": \"Malformed JSON response\"".to_string(), // malformed
            usage: Usage {
                input_tokens: 15,
                output_tokens: 25,
            },
            latency: Latency::NonStreaming {
                response_time: Duration::from_millis(550),
            },
            model_provider_name: "ExampleProvider2",
            model_name: "ExampleModel2",
        };

        let candidate2 = InferenceResult::Json(JsonInferenceResult::new(
            Uuid::now_v7(),
            "{\"oops: \"Malformed JSON response\"".to_string(),
            None, // malformed
            Usage {
                input_tokens: 15,
                output_tokens: 25,
            },
            vec![model_inference_response_malformed],
            json!({"type": "object", "properties": {"response": {"type": "string"}}}),
            InferenceParams::default(),
        ));

        let candidates = vec![candidate1, candidate2];

        // Call prepare_candidate_message
        let result = fuser_config.prepare_candidate_message(&templates, &candidates);
        assert!(result.is_ok());
        let (request_message, included_indices) = result.unwrap();

        // Expect included_indices to contain index 0
        assert_eq!(included_indices, vec![0]);

        let expected_message_text = "Here are the candidate answers (with the index and a row of ------ separating):\n0:\n{\"response\": \"Valid JSON response\"}\n------".to_string();

        // Check that the request_message has the expected role and content
        assert_eq!(request_message.role, Role::User);
        assert_eq!(request_message.content, vec![expected_message_text.into()]);
    }

    #[tokio::test]
    async fn test_fuse_candidates() {
        // Set up fuser with a provider that returns a valid answer_choice
        let fuser_config = FuserConfig {
            inner: ChatCompletionConfig {
                model: "json".to_string(),
                ..Default::default()
            },
        };
        let mixture_of_n_variant = MixtureOfNConfig {
            weight: 1.0,
            timeout_s: 10.0,
            candidates: vec![],
            fuser: fuser_config,
        };

        let templates = get_test_template_config();
        let json_function_config = FunctionConfig::Json(FunctionConfigJson {
            variants: HashMap::new(),
            system_schema: None,
            user_schema: None,
            assistant_schema: None,
            output_schema: JSONSchemaFromPath::from_value(&json!({})).unwrap(),
            implicit_tool_call_config: ToolCallConfig::default(),
        });
        // Prepare some candidate InferenceResults
        let model_inference_response0 = ModelInferenceResponseWithMetadata {
            id: Uuid::now_v7(),
            created: 200u64,
            output: vec!["Candidate answer 0".to_string().into()],
            system: None,
            input_messages: vec![],
            raw_request: "{\"prompt\": \"Example prompt\"}".to_string(),
            raw_response: "{\"response\": \"Example response\"}".to_string(),
            usage: Usage {
                input_tokens: 50,
                output_tokens: 100,
            },
            latency: Latency::NonStreaming {
                response_time: Duration::from_millis(500),
            },
            model_provider_name: "ExampleProvider",
            model_name: "ExampleModel",
        };
        let inference_id0 = Uuid::now_v7();
        let candidate0 = InferenceResult::Chat(
            ChatInferenceResult::new(
                inference_id0,
                vec!["Candidate answer 0".to_string().into()],
                Usage {
                    input_tokens: 10,
                    output_tokens: 20,
                },
                vec![model_inference_response0],
                None,
                InferenceParams::default(),
            )
            .await,
        );

        let model_inference_response1 = ModelInferenceResponseWithMetadata {
            id: Uuid::now_v7(),
            created: 201u64,
            output: vec!["Candidate answer 1".to_string().into()],
            system: None,
            input_messages: vec![],
            raw_request: "{\"prompt\": \"Example prompt 1\"}".to_string(),
            raw_response: "{\"response\": \"Example response 1\"}".to_string(),
            usage: Usage {
                input_tokens: 15,
                output_tokens: 25,
            },
            latency: Latency::NonStreaming {
                response_time: Duration::from_millis(550),
            },
            model_provider_name: "ExampleProvider1",
            model_name: "ExampleModel1",
        };
        let inference_id1 = Uuid::now_v7();
        let candidate1 = InferenceResult::Chat(
            ChatInferenceResult::new(
                inference_id1,
                vec!["Candidate answer 1".to_string().into()],
                Usage {
                    input_tokens: 15,
                    output_tokens: 25,
                },
                vec![model_inference_response1],
                None,
                InferenceParams::default(),
            )
            .await,
        );
        let candidates = vec![candidate0, candidate1];
        let models = HashMap::from([(
            "json".to_string(),
            ModelConfig {
                routing: vec!["json".to_string()],
                providers: HashMap::from([(
                    "json".to_string(),
                    ProviderConfig::Dummy(DummyProvider {
                        model_name: "json".to_string(),
                        ..Default::default()
                    }),
                )]),
            },
        )]);
        let client = Client::new();
        let clickhouse_connection_info = ClickHouseConnectionInfo::Disabled;
        let api_keys = InferenceCredentials::default();
        let inference_clients = InferenceClients {
            http_client: &client,
            clickhouse_connection_info: &clickhouse_connection_info,
            credentials: &api_keys,
        };
        let input = Input {
            system: None,
            messages: vec![],
        };
        let inference_config = InferenceConfig {
            templates: &templates,
            tool_config: None,
            dynamic_output_schema: None,
            function_name: "",
            variant_name: Some(""),
        };

        let fused = mixture_of_n_variant
            .fuse_candidates(
                &input,
                &json_function_config,
                &models,
                &inference_config,
                &inference_clients,
                candidates.clone(),
            )
            .await
            .expect("Failed to select best candidate");

        let expected_usage = Usage {
            input_tokens: 35,
            output_tokens: 55,
        };
        let expected_content = JsonInferenceOutput {
            raw: "{\"answer\":\"Hello\"}".to_string(),
            parsed: Some(json!({"answer": "Hello"})),
        };
        match fused {
            InferenceResult::Json(fused) => {
                assert_eq!(fused.usage, expected_usage);
                assert_eq!(fused.output, expected_content);
                assert_eq!(fused.model_inference_results.len(), 3);
            }
            _ => {
                panic!("Expected a Chat inference result");
            }
        }
        // Set up fuser with a provider that fails
        let fuser_config = FuserConfig {
            inner: ChatCompletionConfig {
                model: "error".to_string(),
                ..Default::default()
            },
        };
        let mixture_of_n_variant = MixtureOfNConfig {
            weight: 1.0,
            timeout_s: 10.0,
            candidates: vec![],
            fuser: fuser_config,
        };

        let models = {
            let mut map = HashMap::new();
            map.insert(
                "error".to_string(),
                ModelConfig {
                    routing: vec!["error".to_string()],
                    providers: HashMap::from([(
                        "error".to_string(),
                        ProviderConfig::Dummy(DummyProvider {
                            model_name: "error".to_string(),
                            ..Default::default()
                        }),
                    )]),
                },
            );
            map
        };
        let input = Input {
            system: None,
            messages: vec![],
        };

        let result = mixture_of_n_variant
            .fuse_candidates(
                &input,
                &json_function_config,
                &models,
                &inference_config,
                &inference_clients,
                candidates.clone(),
            )
            .await;

        // Expect an error and a random candidate to be selected
        let choice = result.unwrap();
        // We know that the model will fail, so there should only be two results
        match choice {
            InferenceResult::Chat(chat_choice) => {
                assert_eq!(chat_choice.model_inference_results.len(), 2);
            }
            _ => {
                panic!("Expected a Chat inference result");
            }
        }
        // Depending on implementation, you might check which candidate was selected

        // Set up evaluator with a provider that returns invalid JSON
        let fuser_config = FuserConfig {
            inner: ChatCompletionConfig {
                model: "regular".to_string(),
                ..Default::default()
            },
        };
        let mixture_of_n_variant = MixtureOfNConfig {
            weight: 1.0,
            timeout_s: 10.0,
            candidates: vec![],
            fuser: fuser_config,
        };

        let models = {
            let mut map = HashMap::new();
            map.insert(
                "regular".to_string(),
                ModelConfig {
                    routing: vec!["regular".to_string()],
                    providers: HashMap::from([(
                        "regular".to_string(),
                        ProviderConfig::Dummy(DummyProvider {
                            model_name: "regular".to_string(),
                            ..Default::default()
                        }),
                    )]),
                },
            );
            map
        };
        let input = Input {
            system: None,
            messages: vec![],
        };
        let chat_function_config = FunctionConfig::Chat(FunctionConfigChat {
            variants: HashMap::new(),
            system_schema: None,
            user_schema: None,
            assistant_schema: None,
            tools: vec![],
            tool_choice: ToolChoice::None,
            parallel_tool_calls: false,
        });

        let result = mixture_of_n_variant
            .fuse_candidates(
                &input,
                &chat_function_config,
                &models,
                &inference_config,
                &inference_clients,
                candidates.clone(),
            )
            .await;

        let choice = result.unwrap();
        match choice {
            InferenceResult::Chat(chat_choice) => {
                // Should return 3 results since model has been called 3 times
                // But, it's a random choice, so we can't assert on the specific index
                assert!(chat_choice.model_inference_results.len() == 3);
            }
            _ => {
                panic!("Expected a Chat inference result");
            }
        }
        // Test case: No answer choices (should return an error)
        let empty_candidates = vec![];
        let result = mixture_of_n_variant
            .fuse_candidates(
                &input,
                &json_function_config,
                &models,
                &inference_config,
                &inference_clients,
                empty_candidates.clone(),
            )
            .await;
        let err = result.unwrap_err();
        assert_eq!(
            err,
            ErrorDetails::Inference {
                message: "No candidates to fuse in the mixture of n".to_string()
            }
            .into()
        );
    }
}<|MERGE_RESOLUTION|>--- conflicted
+++ resolved
@@ -9,11 +9,7 @@
 use crate::embeddings::EmbeddingModelConfig;
 use crate::endpoints::inference::{InferenceClients, InferenceModels};
 use crate::inference::types::{
-<<<<<<< HEAD
     batch::StartBatchModelInferenceWithMetadata, ModelInferenceRequest, RequestMessage, Role, Usage,
-=======
-    batch::BatchModelInferenceWithMetadata, ModelInferenceRequest, RequestMessage, Role, Usage,
->>>>>>> 0b967f4c
 };
 use crate::{
     endpoints::inference::InferenceParams,
@@ -157,11 +153,7 @@
         _inference_configs: &'a [InferenceConfig<'a, 'a>],
         _clients: &'a InferenceClients<'a>,
         _inference_params: Vec<InferenceParams>,
-<<<<<<< HEAD
     ) -> Result<StartBatchModelInferenceWithMetadata<'a>, Error> {
-=======
-    ) -> Result<BatchModelInferenceWithMetadata<'a>, Error> {
->>>>>>> 0b967f4c
         Err(ErrorDetails::UnsupportedVariantForBatchInference { variant_name: None }.into())
     }
 }
