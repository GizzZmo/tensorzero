--- conflicted
+++ resolved
@@ -88,11 +88,7 @@
 /// It will fail if we fail to kick off the batch request for any reason.
 /// However, the batch request might still fail.
 #[instrument(
-<<<<<<< HEAD
-    name="post_batch_inference",
-=======
     name="start_batch_inference",
->>>>>>> f16ee6d0
     skip_all,
     fields(
         function_name = %params.function_name,
