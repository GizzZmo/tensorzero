--- conflicted
+++ resolved
@@ -12,51 +12,35 @@
 use tracing::instrument;
 use uuid::Uuid;
 
+use super::inference::{
+    ChatInferenceResponse, InferenceClients, InferenceCredentials, InferenceDatabaseInsertMetadata,
+    InferenceModels, InferenceParams, InferenceResponse, JsonInferenceResponse,
+};
 use crate::clickhouse::ClickHouseConnectionInfo;
 use crate::config_parser::Config;
 use crate::error::{Error, ErrorDetails};
 use crate::function::{sample_variant, FunctionConfig};
 use crate::gateway_util::{AppState, AppStateData, StructuredJson};
 use crate::inference::types::batch::{
-<<<<<<< HEAD
-    BatchStatus, PollBatchInferenceResponse, ProviderBatchInferenceResponse,
+    BatchEpisodeIds, BatchEpisodeIdsWithSize, BatchInferenceDatabaseInsertMetadata,
+    BatchInferenceParams, BatchInferenceParamsWithSize, BatchModelInferenceRow,
+    BatchOutputSchemasWithSize, BatchRequest, BatchRequestRow, BatchStatus,
+    PollBatchInferenceResponse, ProviderBatchInferenceResponse, UnparsedBatchRequestRow,
 };
-use crate::inference::types::{
-    batch::{BatchModelInferenceWithMetadata, BatchRequest},
-    Input,
-};
+use crate::inference::types::RequestMessage;
+use crate::inference::types::{batch::StartBatchModelInferenceWithMetadata, Input};
 use crate::inference::types::{
     current_timestamp, ChatInferenceDatabaseInsert, ContentBlockOutput, InferenceDatabaseInsert,
     InferenceResult, JsonInferenceDatabaseInsert, JsonInferenceOutput, Latency,
-    ModelInferenceResponseWithMetadata, RequestMessage, Usage,
-=======
-    BatchEpisodeIds, BatchEpisodeIdsWithSize, BatchInferenceDatabaseInsertMetadata,
-    BatchInferenceParams, BatchInferenceParamsWithSize, BatchModelInferenceRow,
-    BatchOutputSchemasWithSize, BatchRequestRow, BatchStatus,
->>>>>>> d82de6a0
+    ModelInferenceResponseWithMetadata, Usage,
 };
-use crate::inference::types::RequestMessage;
-use crate::inference::types::{batch::BatchModelInferenceWithMetadata, Input};
 use crate::jsonschema_util::DynamicJSONSchema;
 use crate::model::ModelConfig;
 use crate::tool::{
     BatchDynamicToolParams, BatchDynamicToolParamsWithSize, DynamicToolParams, ToolCallConfig,
     ToolCallConfigDatabaseInsert,
 };
-<<<<<<< HEAD
-use crate::uuid_util::validate_episode_id;
 use crate::variant::{BatchInferenceConfig, InferenceConfig, Variant};
-
-use super::inference::{
-    ChatCompletionInferenceParams, ChatInferenceResponse, InferenceClients, InferenceCredentials,
-    InferenceDatabaseInsertMetadata, InferenceModels, InferenceParams, InferenceResponse,
-    JsonInferenceResponse,
-};
-=======
-use crate::variant::{BatchInferenceConfig, Variant};
-
-use super::inference::{InferenceClients, InferenceCredentials, InferenceModels, InferenceParams};
->>>>>>> d82de6a0
 
 /// The expected payload to the `/start_batch_inference` endpoint.
 /// It will be a JSON object with the following fields:
@@ -101,16 +85,9 @@
     pub credentials: InferenceCredentials,
 }
 
-<<<<<<< HEAD
-type BatchEpisodeIdInput = Vec<Option<Uuid>>;
-type BatchEpisodeIds = Vec<Uuid>;
-type BatchTags = Vec<Option<HashMap<String, String>>>;
-type BatchOutputSchemas = Vec<Option<Value>>;
-=======
 pub type BatchEpisodeIdInput = Vec<Option<Uuid>>;
 pub type BatchTags = Vec<Option<HashMap<String, String>>>;
 pub type BatchOutputSchemas = Vec<Option<Value>>;
->>>>>>> d82de6a0
 
 /// This handler starts a batch inference request for a particular function.
 /// The entire batch must use the same function and variant.
@@ -284,11 +261,7 @@
             tags: params.tags,
         };
 
-<<<<<<< HEAD
         let (batch_id, inference_ids) = write_start_batch_inference(
-=======
-        let (batch_id, inference_ids) = write_batch_inference(
->>>>>>> d82de6a0
             &clickhouse_connection_info,
             params.inputs,
             result,
@@ -315,7 +288,14 @@
     .into())
 }
 
-<<<<<<< HEAD
+// Determines the return type of the `/start_batch_inference` endpoint upon success
+#[derive(Debug, Serialize)]
+struct PrepareBatchInferenceOutput {
+    batch_id: Uuid,
+    inference_ids: Vec<Uuid>,
+    episode_ids: Vec<Uuid>,
+}
+
 #[derive(Debug, Deserialize)]
 #[serde(deny_unknown_fields)]
 pub struct PollBatchInferenceParams {
@@ -523,205 +503,9 @@
         .await
 }
 
-=======
-// Determines the return type of the `/start_batch_inference` endpoint upon success
->>>>>>> d82de6a0
-#[derive(Debug, Serialize)]
-struct PrepareBatchInferenceOutput {
-    batch_id: Uuid,
-    inference_ids: Vec<Uuid>,
-    episode_ids: Vec<Uuid>,
-}
-
-<<<<<<< HEAD
-#[derive(Debug)]
-struct BatchInferenceDatabaseInsertMetadata<'a> {
-    pub function_name: &'a str,
-    pub variant_name: &'a str,
-    pub episode_ids: &'a Vec<Uuid>,
-    pub tags: Option<Vec<Option<HashMap<String, String>>>>,
-}
-
-#[derive(Debug, Deserialize, Serialize)]
-struct BatchModelInferenceRow<'a> {
-    pub inference_id: String,
-    pub batch_id: Cow<'a, str>,
-    pub function_name: Cow<'a, str>,
-    pub variant_name: Cow<'a, str>,
-    pub episode_id: String,
-    pub input: String,
-    pub input_messages: String,
-    pub system: Option<Cow<'a, str>>,
-    pub tool_params: Option<ToolCallConfigDatabaseInsert>,
-    pub inference_params: Cow<'a, InferenceParams>,
-    pub output_schema: Option<String>,
-    pub raw_request: Cow<'a, str>,
-    pub model_name: Cow<'a, str>,
-    pub model_provider_name: Cow<'a, str>,
-    pub tags: HashMap<String, String>,
-}
-
-impl<'a> BatchModelInferenceRow<'a> {
-    fn from_string(s: String) -> Result<BatchModelInferenceRow<'static>, Error> {
-        let mut value: serde_json::Map<String, Value> = serde_json::from_str(&s).map_err(|e| {
-            Error::new(ErrorDetails::Serialization {
-                message: format!("Failed to parse batch model inference row: {}", e),
-            })
-        })?;
-
-        let get_string = |map: &mut serde_json::Map<String, Value>, key: &str| {
-            map.remove(key)
-                .ok_or_else(|| {
-                    Error::new(ErrorDetails::Serialization {
-                        message: format!("Missing {}", key),
-                    })
-                })
-                .and_then(|v| {
-                    v.as_str().map(|s| s.to_string()).ok_or_else(|| {
-                        Error::new(ErrorDetails::Serialization {
-                            message: format!("{} is not a string", key),
-                        })
-                    })
-                })
-        };
-
-        let inference_id = get_string(&mut value, "inference_id")?;
-        let batch_id = get_string(&mut value, "batch_id")?.into();
-        let function_name = get_string(&mut value, "function_name")?.into();
-        let variant_name = get_string(&mut value, "variant_name")?.into();
-        let episode_id = get_string(&mut value, "episode_id")?;
-        let input = get_string(&mut value, "input")?;
-        let input_messages = get_string(&mut value, "input_messages")?;
-
-        let system = value
-            .remove("system")
-            .and_then(|v| v.as_str().map(|s| s.to_string().into()));
-
-        let tool_params = value
-            .remove("tool_params")
-            .and_then(|v| serde_json::from_value(v).ok());
-
-        let inference_params: InferenceParams = value
-            .remove("inference_params")
-            .ok_or_else(|| {
-                Error::new(ErrorDetails::Serialization {
-                    message: "Missing inference_params".to_string(),
-                })
-            })
-            .and_then(|v| {
-                serde_json::from_value(v).map_err(|e| {
-                    Error::new(ErrorDetails::Serialization {
-                        message: format!("Failed to parse inference_params: {}", e),
-                    })
-                })
-            })?;
-
-        let output_schema = value
-            .remove("output_schema")
-            .and_then(|v| v.as_str().map(|s| s.to_string()));
-
-        let raw_request = get_string(&mut value, "raw_request")?.into();
-        let model_name = get_string(&mut value, "model_name")?.into();
-        let model_provider_name = get_string(&mut value, "model_provider_name")?.into();
-
-        let tags = value
-            .remove("tags")
-            .ok_or_else(|| {
-                Error::new(ErrorDetails::Serialization {
-                    message: "Missing tags".to_string(),
-                })
-            })
-            .and_then(|v| {
-                serde_json::from_value(v).map_err(|e| {
-                    Error::new(ErrorDetails::Serialization {
-                        message: format!("Failed to parse tags: {}", e),
-                    })
-                })
-            })?;
-
-        Ok(BatchModelInferenceRow {
-            inference_id,
-            batch_id,
-            function_name,
-            variant_name,
-            episode_id,
-            input,
-            input_messages,
-            system,
-            tool_params,
-            inference_params: Cow::Owned(inference_params),
-            output_schema,
-            raw_request,
-            model_name,
-            model_provider_name,
-            tags,
-        })
-    }
-}
-
-#[derive(Debug, Serialize)]
-struct BatchRequestInsert<'a> {
-    batch_id: &'a str,
-    id: String,
-    batch_params: String,
-    function_name: &'a str,
-    variant_name: &'a str,
-    model_name: &'a str,
-    model_provider_name: &'a str,
-    status: BatchStatus,
-    errors: HashMap<String, String>,
-}
-
-struct UnparsedBatchRequestInsert<'a> {
-    batch_id: &'a str,
-    batch_params: &'a Value,
-    function_name: &'a str,
-    variant_name: &'a str,
-    model_name: &'a str,
-    model_provider_name: &'a str,
-    status: BatchStatus,
-    errors: Option<HashMap<String, String>>,
-}
-
-impl<'a> BatchRequestInsert<'a> {
-    fn new(unparsed: UnparsedBatchRequestInsert<'a>) -> Self {
-        let UnparsedBatchRequestInsert {
-            batch_id,
-            batch_params,
-            function_name,
-            variant_name,
-            model_name,
-            model_provider_name,
-            status,
-            errors,
-        } = unparsed;
-        let id = Uuid::now_v7().to_string();
-        let errors = errors.unwrap_or_default();
-        Self {
-            batch_id,
-            id,
-            batch_params: serde_json::to_string(batch_params)
-                .map_err(|e| {
-                    Error::new(ErrorDetails::Serialization {
-                        message: e.to_string(),
-                    })
-                })
-                .unwrap_or_default(),
-            function_name,
-            variant_name,
-            model_name,
-            model_provider_name,
-            status,
-            errors,
-        }
-    }
-}
-
-=======
 // Helper struct for writing to the `BatchModelInference` table in ClickHouse
 // This is only used to help with iteration in the `write_batch_inference` function
->>>>>>> d82de6a0
-struct BatchInferenceRow<'a> {
+struct BatchInferenceRowHelper<'a> {
     inference_id: &'a Uuid,
     input: Input,
     input_messages: Vec<RequestMessage>,
@@ -733,19 +517,13 @@
     tags: Option<HashMap<String, String>>,
 }
 
-<<<<<<< HEAD
 async fn write_start_batch_inference<'a>(
-=======
-async fn write_batch_inference<'a>(
->>>>>>> d82de6a0
     clickhouse_connection_info: &ClickHouseConnectionInfo,
     inputs: Vec<Input>,
-    result: BatchModelInferenceWithMetadata<'a>,
+    result: StartBatchModelInferenceWithMetadata<'a>,
     metadata: BatchInferenceDatabaseInsertMetadata<'a>,
     inference_config: BatchInferenceConfig<'a>,
 ) -> Result<(Uuid, Vec<Uuid>), Error> {
-    let batch_id = result.batch_id.to_string();
-
     // Collect all the data into BatchInferenceRow structs
     let inference_rows = izip!(
         result.inference_ids.iter(),
@@ -774,7 +552,7 @@
             raw_request,
             tags,
         )| {
-            BatchInferenceRow {
+            BatchInferenceRowHelper {
                 inference_id,
                 input,
                 input_messages,
@@ -788,48 +566,25 @@
         },
     );
     let mut rows: Vec<BatchModelInferenceRow<'_>> = vec![];
-
-<<<<<<< HEAD
-    let mut rows: Vec<BatchModelInferenceRow<'_>> = vec![];
     // Process each row
-=======
-    // Process each row by serializing the stuff that needs to be serialized twice
->>>>>>> d82de6a0
     for row in inference_rows {
         let tool_params: Option<ToolCallConfigDatabaseInsert> = row.tool_config.map(|t| t.into());
 
         rows.push(BatchModelInferenceRow {
-<<<<<<< HEAD
-            inference_id: row.inference_id.to_string(),
-            batch_id: Cow::Borrowed(&batch_id),
-            function_name: Cow::Borrowed(metadata.function_name),
-            variant_name: Cow::Borrowed(metadata.variant_name),
-            episode_id: metadata.episode_ids[rows.len()].to_string(),
-            input,
-            input_messages,
-            system: row.system.map(Cow::Borrowed),
+            inference_id: *row.inference_id,
+            batch_id: result.batch_id,
+            function_name: metadata.function_name.into(),
+            variant_name: metadata.variant_name.into(),
+            episode_id: metadata.episode_ids[rows.len()],
+            input: row.input,
+            input_messages: row.input_messages,
+            system: row.system.map(|s| s.into()),
             tool_params,
             inference_params: Cow::Borrowed(row.inference_params),
-            output_schema,
+            output_schema: row.output_schema.map(|s| s.to_string()),
             raw_request: Cow::Borrowed(row.raw_request),
             model_name: Cow::Borrowed(result.model_name),
             model_provider_name: Cow::Borrowed(result.model_provider_name),
-=======
-            inference_id: *row.inference_id,
-            batch_id: &batch_id,
-            function_name: metadata.function_name,
-            variant_name: metadata.variant_name,
-            episode_id: metadata.episode_ids[rows.len()],
-            input: row.input,
-            input_messages: row.input_messages,
-            system: row.system,
-            tool_params,
-            inference_params: row.inference_params,
-            output_schema: row.output_schema,
-            raw_request: row.raw_request,
-            model_name: result.model_name,
-            model_provider_name: result.model_provider_name,
->>>>>>> d82de6a0
             tags: row.tags.unwrap_or_default(),
         });
     }
@@ -838,9 +593,8 @@
         .write(&rows, "BatchModelInference")
         .await?;
 
-<<<<<<< HEAD
-    let batch_request_insert = BatchRequestInsert::new(UnparsedBatchRequestInsert {
-        batch_id: &batch_id,
+    let batch_request_insert = BatchRequestRow::new(UnparsedBatchRequestRow {
+        batch_id: result.batch_id,
         batch_params: &result.batch_params,
         function_name: metadata.function_name,
         variant_name: metadata.variant_name,
@@ -849,22 +603,11 @@
         status: BatchStatus::Pending,
         errors: None,
     });
-=======
-    let batch_request_insert = BatchRequestRow::new(
-        &batch_id,
-        result.batch_params,
-        result.model_name,
-        result.model_provider_name,
-        BatchStatus::Pending,
-        None, // There should not be errors for the batch request on initialization
-    );
->>>>>>> d82de6a0
     clickhouse_connection_info
         .write(&[batch_request_insert], "BatchRequest")
         .await?;
 
     Ok((result.batch_id, result.inference_ids))
-<<<<<<< HEAD
 }
 
 async fn write_poll_batch_inference<'a>(
@@ -915,9 +658,8 @@
     batch_request: &BatchRequest,
     status: BatchStatus,
 ) -> Result<(), Error> {
-    let batch_id = batch_request.batch_id.to_string();
-    let batch_request_insert = BatchRequestInsert::new(UnparsedBatchRequestInsert {
-        batch_id: &batch_id,
+    let batch_request_insert = BatchRequestRow::new(UnparsedBatchRequestRow {
+        batch_id: batch_request.batch_id,
         batch_params: &batch_request.batch_params,
         function_name: &batch_request.function_name,
         variant_name: &batch_request.variant_name,
@@ -977,16 +719,6 @@
             model_provider_name: _,
             tags: _,
         } = batch_model_inference;
-        let episode_id = Uuid::parse_str(&episode_id).map_err(|e| {
-            Error::new(ErrorDetails::Serialization {
-                message: e.to_string(),
-            })
-        })?;
-        let inference_id = Uuid::parse_str(&inference_id).map_err(|e| {
-            Error::new(ErrorDetails::Serialization {
-                message: e.to_string(),
-            })
-        })?;
         let inference_response = match response.elements.get(&inference_id) {
             Some(inference_response) => inference_response,
             None => {
@@ -995,15 +727,6 @@
                 });
                 continue;
             }
-        };
-        let input_messages: Vec<RequestMessage> = match serde_json::from_str(&input_messages)
-            .map_err(|e| {
-                Error::new(ErrorDetails::Serialization {
-                    message: e.to_string(),
-                })
-            }) {
-            Ok(m) => m,
-            Err(_) => continue,
         };
         let model_inference_response = ModelInferenceResponseWithMetadata {
             id: Uuid::now_v7(),
@@ -1285,242 +1008,6 @@
     }
 }
 
-struct BatchEpisodeIdsWithSize(Option<BatchEpisodeIdInput>, usize);
-
-impl TryFrom<BatchEpisodeIdsWithSize> for BatchEpisodeIds {
-    type Error = Error;
-
-    fn try_from(
-        BatchEpisodeIdsWithSize(episode_ids, num_inferences): BatchEpisodeIdsWithSize,
-    ) -> Result<Self, Self::Error> {
-        let episode_ids = match episode_ids {
-            Some(episode_ids) => {
-                if episode_ids.len() != num_inferences {
-                    return Err(ErrorDetails::InvalidRequest {
-                        message: format!(
-                            "Number of episode_ids ({}) does not match number of inputs ({})",
-                            episode_ids.len(),
-                            num_inferences
-                        ),
-                    }
-                    .into());
-                }
-
-                episode_ids
-                    .into_iter()
-                    .map(|id| id.unwrap_or_else(Uuid::now_v7))
-                    .collect()
-            }
-            None => vec![Uuid::now_v7(); num_inferences],
-        };
-        episode_ids.iter().enumerate().try_for_each(|(i, id)| {
-            validate_episode_id(*id).map_err(|e| {
-                Error::new(ErrorDetails::BatchInputValidation {
-                    index: i,
-                    message: e.to_string(),
-                })
-            })
-        })?;
-        Ok(episode_ids)
-    }
-}
-
-/// InferenceParams is the top-level struct for inference parameters.
-/// We backfill these from the configs given in the variants used and ultimately write them to the database.
-#[derive(Clone, Debug, Default, Deserialize, PartialEq)]
-pub struct BatchInferenceParams {
-    pub chat_completion: BatchChatCompletionInferenceParams,
-}
-
-#[derive(Clone, Debug, Default, Deserialize, PartialEq)]
-pub struct BatchChatCompletionInferenceParams {
-    #[serde(default)]
-    pub temperature: Option<Vec<Option<f32>>>,
-    #[serde(default)]
-    pub max_tokens: Option<Vec<Option<u32>>>,
-    #[serde(default)]
-    pub seed: Option<Vec<Option<u32>>>,
-    #[serde(default)]
-    pub top_p: Option<Vec<Option<f32>>>,
-    #[serde(default)]
-    pub presence_penalty: Option<Vec<Option<f32>>>,
-    #[serde(default)]
-    pub frequency_penalty: Option<Vec<Option<f32>>>,
-}
-
-struct BatchInferenceParamsWithSize(BatchInferenceParams, usize);
-impl TryFrom<BatchInferenceParamsWithSize> for Vec<InferenceParams> {
-    type Error = Error;
-
-    fn try_from(
-        BatchInferenceParamsWithSize(params, num_inferences): BatchInferenceParamsWithSize,
-    ) -> Result<Self, Self::Error> {
-        let BatchInferenceParams { chat_completion } = params;
-        let chat_completion_params: Vec<ChatCompletionInferenceParams> =
-            BatchChatCompletionParamsWithSize(chat_completion, num_inferences).try_into()?;
-        Ok(chat_completion_params
-            .into_iter()
-            .map(|p| InferenceParams { chat_completion: p })
-            .collect())
-    }
-}
-
-struct BatchChatCompletionParamsWithSize(BatchChatCompletionInferenceParams, usize);
-impl TryFrom<BatchChatCompletionParamsWithSize> for Vec<ChatCompletionInferenceParams> {
-    type Error = Error;
-
-    fn try_from(
-        BatchChatCompletionParamsWithSize(params, num_inferences): BatchChatCompletionParamsWithSize,
-    ) -> Result<Self, Self::Error> {
-        let BatchChatCompletionInferenceParams {
-            temperature,
-            max_tokens,
-            seed,
-            top_p,
-            presence_penalty,
-            frequency_penalty,
-        } = params;
-        // Verify all provided Vecs have the same length
-        if let Some(temperature) = &temperature {
-            if temperature.len() != num_inferences {
-                return Err(ErrorDetails::InvalidRequest {
-                    message: format!(
-                        "temperature vector length ({}) does not match number of inferences ({})",
-                        temperature.len(),
-                        num_inferences
-                    ),
-                }
-                .into());
-            }
-        }
-
-        if let Some(max_tokens) = &max_tokens {
-            if max_tokens.len() != num_inferences {
-                return Err(ErrorDetails::InvalidRequest {
-                    message: format!(
-                        "max_tokens vector length ({}) does not match number of inferences ({})",
-                        max_tokens.len(),
-                        num_inferences
-                    ),
-                }
-                .into());
-            }
-        }
-
-        if let Some(seed) = &seed {
-            if seed.len() != num_inferences {
-                return Err(ErrorDetails::InvalidRequest {
-                    message: format!(
-                        "seed vector length ({}) does not match number of inferences ({})",
-                        seed.len(),
-                        num_inferences
-                    ),
-                }
-                .into());
-            }
-        }
-
-        if let Some(top_p) = &top_p {
-            if top_p.len() != num_inferences {
-                return Err(ErrorDetails::InvalidRequest {
-                    message: format!(
-                        "top_p vector length ({}) does not match number of inferences ({})",
-                        top_p.len(),
-                        num_inferences
-                    ),
-                }
-                .into());
-            }
-        }
-
-        if let Some(presence_penalty) = &presence_penalty {
-            if presence_penalty.len() != num_inferences {
-                return Err(ErrorDetails::InvalidRequest {
-                    message: format!(
-                        "presence_penalty vector length ({}) does not match number of inferences ({})",
-                        presence_penalty.len(),
-                        num_inferences
-                    ),
-                }
-                .into());
-            }
-        }
-
-        if let Some(frequency_penalty) = &frequency_penalty {
-            if frequency_penalty.len() != num_inferences {
-                return Err(ErrorDetails::InvalidRequest {
-                    message: format!(
-                        "frequency_penalty vector length ({}) does not match number of inferences ({})",
-                        frequency_penalty.len(),
-                        num_inferences
-                    ),
-                }
-                .into());
-            }
-        }
-
-        // Convert Option<Vec<Option<T>>> into Vec<Option<T>> by unwrapping or creating empty vec
-        let temperature = temperature.unwrap_or_default();
-        let max_tokens = max_tokens.unwrap_or_default();
-        let seed = seed.unwrap_or_default();
-        let top_p = top_p.unwrap_or_default();
-        let presence_penalty = presence_penalty.unwrap_or_default();
-        let frequency_penalty = frequency_penalty.unwrap_or_default();
-
-        // Create iterators that take ownership
-        let mut temperature_iter = temperature.into_iter();
-        let mut max_tokens_iter = max_tokens.into_iter();
-        let mut seed_iter = seed.into_iter();
-        let mut top_p_iter = top_p.into_iter();
-        let mut presence_penalty_iter = presence_penalty.into_iter();
-        let mut frequency_penalty_iter = frequency_penalty.into_iter();
-
-        // Build params using the iterators
-        let mut all_inference_params = Vec::with_capacity(num_inferences);
-        for _ in 0..num_inferences {
-            all_inference_params.push(ChatCompletionInferenceParams {
-                temperature: temperature_iter.next().unwrap_or(None),
-                max_tokens: max_tokens_iter.next().unwrap_or(None),
-                seed: seed_iter.next().unwrap_or(None),
-                top_p: top_p_iter.next().unwrap_or(None),
-                presence_penalty: presence_penalty_iter.next().unwrap_or(None),
-                frequency_penalty: frequency_penalty_iter.next().unwrap_or(None),
-            });
-        }
-        Ok(all_inference_params)
-    }
-}
-
-struct BatchOutputSchemasWithSize(Option<BatchOutputSchemas>, usize);
-
-impl TryFrom<BatchOutputSchemasWithSize> for Vec<Option<DynamicJSONSchema>> {
-    type Error = Error;
-
-    fn try_from(
-        BatchOutputSchemasWithSize(schemas, num_inferences): BatchOutputSchemasWithSize,
-    ) -> Result<Self, Self::Error> {
-        if let Some(schemas) = schemas {
-            if schemas.len() != num_inferences {
-                Err(ErrorDetails::InvalidRequest {
-                    message: format!(
-                        "output_schemas vector length ({}) does not match number of inferences ({})",
-                        schemas.len(),
-                        num_inferences
-                    ),
-                }
-                .into())
-            } else {
-                Ok(schemas
-                    .into_iter()
-                    .map(|schema| schema.map(DynamicJSONSchema::new))
-                    .collect())
-            }
-        } else {
-            Ok(vec![None; num_inferences])
-        }
-    }
-}
-
 #[derive(Debug, Deserialize)]
 struct ChatInferenceResponseDatabaseRead {
     pub inference_id: Uuid,
@@ -1585,188 +1072,4 @@
             usage,
         })
     }
-}
-
-#[cfg(test)]
-mod tests {
-    use uuid::Timestamp;
-
-    use super::*;
-
-    #[test]
-    fn test_try_from_batch_episode_ids_with_size() {
-        let batch_episode_ids_with_size = BatchEpisodeIdsWithSize(None, 3);
-        let batch_episode_ids = BatchEpisodeIds::try_from(batch_episode_ids_with_size).unwrap();
-        assert_eq!(batch_episode_ids.len(), 3);
-
-        let batch_episode_ids_with_size = BatchEpisodeIdsWithSize(Some(vec![None, None, None]), 3);
-        let batch_episode_ids = BatchEpisodeIds::try_from(batch_episode_ids_with_size).unwrap();
-        assert_eq!(batch_episode_ids.len(), 3);
-
-        let episode_id_0 = Uuid::now_v7();
-        let episode_id_1 = Uuid::now_v7();
-        let batch_episode_ids_with_size =
-            BatchEpisodeIdsWithSize(Some(vec![Some(episode_id_0), Some(episode_id_1), None]), 3);
-        let batch_episode_ids = BatchEpisodeIds::try_from(batch_episode_ids_with_size).unwrap();
-        assert_eq!(batch_episode_ids.len(), 3);
-        assert_eq!(batch_episode_ids[0], episode_id_0);
-        assert_eq!(batch_episode_ids[1], episode_id_1);
-
-        let early_uuid = Uuid::new_v7(Timestamp::from_unix_time(946766218, 0, 0, 0));
-        let batch_episode_ids_with_size =
-            BatchEpisodeIdsWithSize(Some(vec![Some(early_uuid), None, None]), 3);
-        let err = BatchEpisodeIds::try_from(batch_episode_ids_with_size).unwrap_err();
-        assert_eq!(
-            err,
-            ErrorDetails::BatchInputValidation {
-                index: 0,
-                message: "Invalid Episode ID: Timestamp is too early".to_string(),
-            }
-            .into()
-        );
-    }
-
-    #[test]
-    fn test_batch_inference_params_with_size() {
-        // Try with default params
-        let batch_inference_params_with_size =
-            BatchInferenceParamsWithSize(BatchInferenceParams::default(), 3);
-        let inference_params =
-            Vec::<InferenceParams>::try_from(batch_inference_params_with_size).unwrap();
-        assert_eq!(inference_params.len(), 3);
-        assert_eq!(
-            inference_params[0].chat_completion,
-            ChatCompletionInferenceParams::default()
-        );
-
-        // Try with some overridden params
-        let batch_inference_params_with_size = BatchInferenceParamsWithSize(
-            BatchInferenceParams {
-                chat_completion: BatchChatCompletionInferenceParams {
-                    temperature: Some(vec![Some(0.5), None, None]),
-                    max_tokens: Some(vec![None, None, Some(30)]),
-                    seed: Some(vec![None, Some(2), Some(3)]),
-                    top_p: None,
-                    presence_penalty: Some(vec![Some(0.5), Some(0.6), Some(0.7)]),
-                    frequency_penalty: Some(vec![Some(0.5), Some(0.6), Some(0.7)]),
-                },
-            },
-            3,
-        );
-
-        let inference_params =
-            Vec::<InferenceParams>::try_from(batch_inference_params_with_size).unwrap();
-        assert_eq!(inference_params.len(), 3);
-        assert_eq!(inference_params[0].chat_completion.temperature, Some(0.5));
-        assert_eq!(inference_params[1].chat_completion.max_tokens, None);
-        assert_eq!(inference_params[2].chat_completion.seed, Some(3));
-        // Check top_p is None for all since it wasn't specified
-        assert_eq!(inference_params[0].chat_completion.top_p, None);
-        assert_eq!(inference_params[1].chat_completion.top_p, None);
-        assert_eq!(inference_params[2].chat_completion.top_p, None);
-
-        // Check presence_penalty values
-        assert_eq!(
-            inference_params[0].chat_completion.presence_penalty,
-            Some(0.5)
-        );
-        assert_eq!(
-            inference_params[1].chat_completion.presence_penalty,
-            Some(0.6)
-        );
-        assert_eq!(
-            inference_params[2].chat_completion.presence_penalty,
-            Some(0.7)
-        );
-
-        // Check frequency_penalty values
-        assert_eq!(
-            inference_params[0].chat_completion.frequency_penalty,
-            Some(0.5)
-        );
-        assert_eq!(
-            inference_params[1].chat_completion.frequency_penalty,
-            Some(0.6)
-        );
-        assert_eq!(
-            inference_params[2].chat_completion.frequency_penalty,
-            Some(0.7)
-        );
-
-        // Verify temperature is None for indices 1 and 2
-        assert_eq!(inference_params[1].chat_completion.temperature, None);
-        assert_eq!(inference_params[2].chat_completion.temperature, None);
-
-        // Verify max_tokens is 30 for last item and None for first
-        assert_eq!(inference_params[0].chat_completion.max_tokens, None);
-        assert_eq!(inference_params[2].chat_completion.max_tokens, Some(30));
-
-        // Verify seed is None for first item and 2 for second
-        assert_eq!(inference_params[0].chat_completion.seed, None);
-        assert_eq!(inference_params[1].chat_completion.seed, Some(2));
-
-        // Test with ragged arrays (arrays of different lengths)
-        let batch_inference_params_with_size = BatchInferenceParamsWithSize(
-            BatchInferenceParams {
-                chat_completion: BatchChatCompletionInferenceParams {
-                    temperature: Some(vec![Some(0.5), None]), // Too short
-                    max_tokens: Some(vec![None, None, Some(30), Some(40)]), // Too long
-                    seed: Some(vec![]),                       // Empty array
-                    top_p: None,
-                    presence_penalty: Some(vec![Some(0.5)]), // Too short
-                    frequency_penalty: Some(vec![Some(0.5), Some(0.6), Some(0.7), Some(0.8)]), // Too long
-                },
-            },
-            3,
-        );
-
-        let err = Vec::<InferenceParams>::try_from(batch_inference_params_with_size).unwrap_err();
-        match err.get_details() {
-            ErrorDetails::InvalidRequest { message } => assert_eq!(
-                message,
-                "temperature vector length (2) does not match number of inferences (3)"
-            ),
-            _ => panic!("Expected InvalidRequest error"),
-        }
-
-        // Test with wrong size specified
-        let batch_inference_params_with_size = BatchInferenceParamsWithSize(
-            BatchInferenceParams {
-                chat_completion: BatchChatCompletionInferenceParams {
-                    temperature: Some(vec![Some(0.5), None, None, None]),
-                    max_tokens: Some(vec![None, None, Some(30)]),
-                    seed: Some(vec![None, Some(2), Some(3)]),
-                    top_p: None,
-                    presence_penalty: Some(vec![Some(0.5), Some(0.6), Some(0.7)]),
-                    frequency_penalty: Some(vec![Some(0.5), Some(0.6), Some(0.7)]),
-                },
-            },
-            4, // Wrong size - arrays are length 3 but size is 4
-        );
-
-        let err = Vec::<InferenceParams>::try_from(batch_inference_params_with_size).unwrap_err();
-        match err.get_details() {
-            ErrorDetails::InvalidRequest { message } => assert_eq!(
-                message,
-                "max_tokens vector length (3) does not match number of inferences (4)"
-            ),
-            _ => panic!("Expected InvalidRequest error"),
-        }
-    }
-
-    #[test]
-    fn test_batch_output_schemas_with_size() {
-        let batch_output_schemas_with_size = BatchOutputSchemasWithSize(None, 3);
-        let batch_output_schemas =
-            Vec::<Option<DynamicJSONSchema>>::try_from(batch_output_schemas_with_size).unwrap();
-        assert_eq!(batch_output_schemas.len(), 3);
-
-        let batch_output_schemas_with_size =
-            BatchOutputSchemasWithSize(Some(vec![None, None, None]), 3);
-        let batch_output_schemas =
-            Vec::<Option<DynamicJSONSchema>>::try_from(batch_output_schemas_with_size).unwrap();
-        assert_eq!(batch_output_schemas.len(), 3);
-    }
-=======
->>>>>>> d82de6a0
 }