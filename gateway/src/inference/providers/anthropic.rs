use futures::{Stream, StreamExt};
use lazy_static::lazy_static;
use reqwest::StatusCode;
use reqwest_eventsource::{Event, EventSource, RequestBuilderExt};
use secrecy::{ExposeSecret, SecretString};
use serde::{Deserialize, Serialize};
use serde_json::Value;
use std::time::Duration;
use tokio::time::Instant;
use url::Url;
use uuid::Uuid;

use crate::endpoints::inference::InferenceCredentials;
use crate::error::{Error, ErrorDetails};
use crate::inference::providers::provider_trait::InferenceProvider;
use crate::inference::types::batch::BatchRequestRow;
use crate::inference::types::batch::PollBatchInferenceResponse;
use crate::inference::types::{
<<<<<<< HEAD
    batch::StartBatchProviderInferenceResponse, ContentBlock, ContentBlockChunk, FunctionType,
    Latency, ModelInferenceRequestJsonMode, Role, Text,
=======
    batch::BatchProviderInferenceResponse, ContentBlock, ContentBlockChunk, FunctionType, Latency,
    ModelInferenceRequestJsonMode, Role, Text,
>>>>>>> 0b967f4c
};
use crate::inference::types::{
    ModelInferenceRequest, ProviderInferenceResponse, ProviderInferenceResponseChunk,
    ProviderInferenceResponseStream, RequestMessage, TextChunk, Usage,
};
use crate::model::CredentialLocation;
use crate::tool::{ToolCall, ToolCallChunk, ToolChoice, ToolConfig};

lazy_static! {
    static ref ANTHROPIC_BASE_URL: Url = {
        #[allow(clippy::expect_used)]
        Url::parse("https://api.anthropic.com/v1/messages")
            .expect("Failed to parse ANTHROPIC_BASE_URL")
    };
}
const ANTHROPIC_API_VERSION: &str = "2023-06-01";

pub fn default_api_key_location() -> CredentialLocation {
    CredentialLocation::Env("ANTHROPIC_API_KEY".to_string())
}

#[derive(Debug)]
pub struct AnthropicProvider {
    pub model_name: String,
    pub credentials: AnthropicCredentials,
}

#[derive(Clone, Debug, Deserialize)]
pub enum AnthropicCredentials {
    Static(SecretString),
    Dynamic(String),
}

impl AnthropicCredentials {
    fn get_api_key<'a>(
        &'a self,
        dynamic_api_keys: &'a InferenceCredentials,
    ) -> Result<&'a SecretString, Error> {
        match self {
            AnthropicCredentials::Static(api_key) => Ok(api_key),
            AnthropicCredentials::Dynamic(key_name) => {
                dynamic_api_keys.get(key_name).ok_or_else(|| {
                    ErrorDetails::ApiKeyMissing {
                        provider_name: "Anthropic".to_string(),
                    }
                    .into()
                })
            }
        }
    }
}

impl InferenceProvider for AnthropicProvider {
    /// Anthropic non-streaming API request
    async fn infer<'a>(
        &'a self,
        request: &'a ModelInferenceRequest<'a>,
        http_client: &'a reqwest::Client,
        dynamic_api_keys: &'a InferenceCredentials,
    ) -> Result<ProviderInferenceResponse, Error> {
        let request_body = AnthropicRequestBody::new(&self.model_name, request)?;
        let api_key = self.credentials.get_api_key(dynamic_api_keys)?;
        let start_time = Instant::now();
        let res = http_client
            .post(ANTHROPIC_BASE_URL.as_ref())
            .header("anthropic-version", ANTHROPIC_API_VERSION)
            .header("x-api-key", api_key.expose_secret())
            .header("content-type", "application/json")
            .json(&request_body)
            .send()
            .await
            .map_err(|e| {
                Error::new(ErrorDetails::InferenceClient {
                    message: format!("Error sending request: {e}"),
                })
            })?;
        let latency = Latency::NonStreaming {
            response_time: start_time.elapsed(),
        };
        if res.status().is_success() {
            let response = res.text().await.map_err(|e| {
                Error::new(ErrorDetails::AnthropicServer {
                    message: format!("Error parsing text response: {e}"),
                })
            })?;

            let response = serde_json::from_str(&response).map_err(|e| {
                Error::new(ErrorDetails::AnthropicServer {
                    message: format!("Error parsing JSON response: {e}: {response}"),
                })
            })?;

            let response_with_latency = AnthropicResponseWithMetadata {
                response,
                latency,
                request: request_body,
                input_messages: request.messages.clone(),
                function_type: &request.function_type,
                json_mode: &request.json_mode,
            };
            Ok(response_with_latency.try_into()?)
        } else {
            let response_code = res.status();
            let error_body = res.json::<AnthropicError>().await.map_err(|e| {
                Error::new(ErrorDetails::AnthropicServer {
                    message: format!("Error parsing response: {e}"),
                })
            })?;
            handle_anthropic_error(response_code, error_body.error)
        }
    }

    /// Anthropic streaming API request
    async fn infer_stream<'a>(
        &'a self,
        request: &'a ModelInferenceRequest<'a>,
        http_client: &'a reqwest::Client,
        api_key: &'a InferenceCredentials,
    ) -> Result<
        (
            ProviderInferenceResponseChunk,
            ProviderInferenceResponseStream,
            String,
        ),
        Error,
    > {
        let request_body = AnthropicRequestBody::new(&self.model_name, request)?;
        let raw_request = serde_json::to_string(&request_body).map_err(|e| {
            Error::new(ErrorDetails::AnthropicServer {
                message: format!("Error serializing request body as JSON: {e}"),
            })
        })?;
        let start_time = Instant::now();
        let api_key = self.credentials.get_api_key(api_key)?;
        let event_source = http_client
            .post(ANTHROPIC_BASE_URL.as_ref())
            .header("anthropic-version", ANTHROPIC_API_VERSION)
            .header("content-type", "application/json")
            .header("x-api-key", api_key.expose_secret())
            .json(&request_body)
            .eventsource()
            .map_err(|e| {
                Error::new(ErrorDetails::InferenceClient {
                    message: format!("Error sending request to Anthropic: {e}"),
                })
            })?;
        let mut stream = Box::pin(stream_anthropic(event_source, start_time));
        let mut chunk = match stream.next().await {
            Some(Ok(chunk)) => chunk,
            Some(Err(e)) => return Err(e),
            None => {
                return Err(Error::new(ErrorDetails::AnthropicServer {
                    message: "Stream ended before first chunk".to_string(),
                }))
            }
        };
        if matches!(
            request.json_mode,
            ModelInferenceRequestJsonMode::On | ModelInferenceRequestJsonMode::Strict
        ) && matches!(request.function_type, FunctionType::Json)
        {
            chunk = prefill_json_chunk_response(chunk);
        }
        Ok((chunk, stream, raw_request))
    }

    async fn start_batch_inference<'a>(
        &'a self,
        _requests: &'a [ModelInferenceRequest<'a>],
        _client: &'a reqwest::Client,
        _dynamic_api_keys: &'a InferenceCredentials,
<<<<<<< HEAD
    ) -> Result<StartBatchProviderInferenceResponse, Error> {
        Err(ErrorDetails::UnsupportedModelProviderForBatchInference {
            provider_type: "Anthropic".to_string(),
        }
        .into())
    }

    async fn poll_batch_inference<'a>(
        &'a self,
        _batch_request: &'a BatchRequestRow<'a>,
        _http_client: &'a reqwest::Client,
        _dynamic_api_keys: &'a InferenceCredentials,
    ) -> Result<PollBatchInferenceResponse, Error> {
=======
    ) -> Result<BatchProviderInferenceResponse, Error> {
>>>>>>> 0b967f4c
        Err(ErrorDetails::UnsupportedModelProviderForBatchInference {
            provider_type: "Anthropic".to_string(),
        }
        .into())
    }
}

/// Maps events from Anthropic into the TensorZero format
/// Modified from the example [here](https://github.com/64bit/async-openai/blob/5c9c817b095e3bacb2b6c9804864cdf8b15c795e/async-openai/src/client.rs#L433)
/// At a high level, this function is handling low-level EventSource details and mapping the objects returned by Anthropic into our `InferenceResultChunk` type
fn stream_anthropic(
    mut event_source: EventSource,
    start_time: Instant,
) -> impl Stream<Item = Result<ProviderInferenceResponseChunk, Error>> {
    async_stream::stream! {
        let inference_id = Uuid::now_v7();
        let mut current_tool_id : Option<String> = None;
        let mut current_tool_name: Option<String> = None;
        while let Some(ev) = event_source.next().await {
            match ev {
                Err(e) => {
                    yield Err(ErrorDetails::AnthropicServer {
                        message: e.to_string(),
                    }.into());
                }
                Ok(event) => match event {
                    Event::Open => continue,
                    Event::Message(message) => {
                        let data: Result<AnthropicStreamMessage, Error> =
                            serde_json::from_str(&message.data).map_err(|e| Error::new(ErrorDetails::AnthropicServer {
                                message: format!(
                                    "Error parsing message: {}, Data: {}",
                                    e, message.data
                                ),
                            }));
                        // Anthropic streaming API docs specify that this is the last message
                        if let Ok(AnthropicStreamMessage::MessageStop) = data {
                            break;
                        }

                        let response = data.and_then(|data| {
                            anthropic_to_tensorzero_stream_message(
                                data,
                                inference_id,
                                start_time.elapsed(),
                                &mut current_tool_id,
                                &mut current_tool_name,
                            )
                        });

                        match response {
                            Ok(None) => {},
                            Ok(Some(stream_message)) => yield Ok(stream_message),
                            Err(e) => yield Err(e),
                        }
                    }
                },
            }
        }

        event_source.close();
    }
}

#[derive(Clone, Debug, PartialEq, Serialize)]
#[serde(rename_all = "lowercase")]
/// Anthropic doesn't handle the system message in this way
/// It's a field of the POST body instead
enum AnthropicRole {
    User,
    Assistant,
}

impl From<Role> for AnthropicRole {
    fn from(role: Role) -> Self {
        match role {
            Role::User => AnthropicRole::User,
            Role::Assistant => AnthropicRole::Assistant,
        }
    }
}

/// We can instruct Anthropic to use a particular tool,
/// any tool (but to use one), or to use a tool if needed.
#[derive(Clone, Debug, PartialEq, Serialize)]
#[serde(tag = "type")]
#[serde(rename_all = "snake_case")]
enum AnthropicToolChoice<'a> {
    Auto,
    Any,
    Tool { name: &'a str },
}

// We map our ToolChoice enum to the Anthropic one that serializes properly
impl<'a> TryFrom<&'a ToolChoice> for AnthropicToolChoice<'a> {
    type Error = Error;
    fn try_from(tool_choice: &'a ToolChoice) -> Result<Self, Error> {
        match tool_choice {
            ToolChoice::Auto => Ok(AnthropicToolChoice::Auto),
            ToolChoice::Required => Ok(AnthropicToolChoice::Any),
            ToolChoice::Specific(name) => Ok(AnthropicToolChoice::Tool { name }),
            // Workaround for Anthropic API limitation: they don't support explicitly specifying "none"
            // for tool choice. Instead, we return Auto but the request construction will ensure
            // that no tools are sent in the request payload. This achieves the same effect
            // as explicitly telling the model not to use tools, since without any tools
            // being provided, the model cannot make tool calls.
            ToolChoice::None => Ok(AnthropicToolChoice::Auto),
        }
    }
}

#[derive(Clone, Debug, PartialEq, Serialize)]
struct AnthropicTool<'a> {
    name: &'a str,
    #[serde(skip_serializing_if = "Option::is_none")]
    description: Option<&'a str>,
    input_schema: &'a Value,
}

impl<'a> From<&'a ToolConfig> for AnthropicTool<'a> {
    fn from(value: &'a ToolConfig) -> Self {
        // In case we add more tool types in the future, the compiler will complain here.
        AnthropicTool {
            name: value.name(),
            description: Some(value.description()),
            input_schema: value.parameters(),
        }
    }
}

#[derive(Clone, Debug, PartialEq, Serialize)]
#[serde(tag = "type")]
#[serde(rename_all = "snake_case")]
// NB: Anthropic also supports Image blocks here but we won't for now
enum AnthropicMessageContent<'a> {
    Text {
        text: &'a str,
    },
    ToolResult {
        tool_use_id: &'a str,
        content: Vec<AnthropicMessageContent<'a>>,
    },
    ToolUse {
        id: &'a str,
        name: &'a str,
        input: Value,
    },
}

impl<'a> TryFrom<&'a ContentBlock> for AnthropicMessageContent<'a> {
    type Error = Error;

    fn try_from(block: &'a ContentBlock) -> Result<Self, Self::Error> {
        match block {
            ContentBlock::Text(Text { text }) => Ok(AnthropicMessageContent::Text { text }),
            ContentBlock::ToolCall(tool_call) => {
                // Convert the tool call arguments from String to JSON Value (Anthropic expects an object)
                let input: Value = serde_json::from_str(&tool_call.arguments).map_err(|e| {
                    Error::new(ErrorDetails::AnthropicClient {
                        status_code: StatusCode::BAD_REQUEST,
                        message: format!("Error parsing tool call arguments as JSON Value: {e}"),
                    })
                })?;

                if !input.is_object() {
                    return Err(Error::new(ErrorDetails::AnthropicClient {
                        status_code: StatusCode::BAD_REQUEST,
                        message: "Tool call arguments must be a JSON object".to_string(),
                    }));
                }

                Ok(AnthropicMessageContent::ToolUse {
                    id: &tool_call.id,
                    name: &tool_call.name,
                    input,
                })
            }
            ContentBlock::ToolResult(tool_result) => Ok(AnthropicMessageContent::ToolResult {
                tool_use_id: &tool_result.id,
                content: vec![AnthropicMessageContent::Text {
                    text: &tool_result.result,
                }],
            }),
        }
    }
}

#[derive(Clone, Debug, PartialEq, Serialize)]
struct AnthropicMessage<'a> {
    role: AnthropicRole,
    content: Vec<AnthropicMessageContent<'a>>,
}

impl<'a> TryFrom<&'a RequestMessage> for AnthropicMessage<'a> {
    type Error = Error;

    fn try_from(
        inference_message: &'a RequestMessage,
    ) -> Result<AnthropicMessage<'a>, Self::Error> {
        let content: Vec<AnthropicMessageContent> = inference_message
            .content
            .iter()
            .map(|block| block.try_into())
            .collect::<Result<Vec<_>, _>>()?;

        Ok(AnthropicMessage {
            role: inference_message.role.into(),
            content,
        })
    }
}

#[derive(Debug, PartialEq, Serialize)]
struct AnthropicRequestBody<'a> {
    model: &'a str,
    messages: Vec<AnthropicMessage<'a>>,
    max_tokens: u32,
    #[serde(skip_serializing_if = "Option::is_none")]
    stream: Option<bool>,
    #[serde(skip_serializing_if = "Option::is_none")]
    // This is the system message
    system: Option<&'a str>,
    #[serde(skip_serializing_if = "Option::is_none")]
    temperature: Option<f32>,
    #[serde(skip_serializing_if = "Option::is_none")]
    top_p: Option<f32>,
    #[serde(skip_serializing_if = "Option::is_none")]
    tool_choice: Option<AnthropicToolChoice<'a>>,
    #[serde(skip_serializing_if = "Option::is_none")]
    tools: Option<Vec<AnthropicTool<'a>>>,
}

impl<'a> AnthropicRequestBody<'a> {
    fn new(
        model_name: &'a str,
        request: &'a ModelInferenceRequest,
    ) -> Result<AnthropicRequestBody<'a>, Error> {
        if request.messages.is_empty() {
            return Err(ErrorDetails::InvalidRequest {
                message: "Anthropic requires at least one message".to_string(),
            }
            .into());
        }
        let system = request.system.as_deref();
        let request_messages: Vec<AnthropicMessage> = request
            .messages
            .iter()
            .map(AnthropicMessage::try_from)
            .collect::<Result<Vec<_>, _>>()?;
        let messages = prepare_messages(request_messages)?;
        let messages = if matches!(
            request.json_mode,
            ModelInferenceRequestJsonMode::On | ModelInferenceRequestJsonMode::Strict
        ) && matches!(request.function_type, FunctionType::Json)
        {
            prefill_json_message(messages)
        } else {
            messages
        };
        // Workaround for Anthropic API limitation: they don't support explicitly specifying "none"
        // for tool choice. When ToolChoice::None is specified, we don't send any tools in the
        // request payload to achieve the same effect.
        let tools = request.tool_config.as_ref().and_then(|c| {
            if matches!(c.tool_choice, ToolChoice::None) {
                None
            } else {
                Some(
                    c.tools_available
                        .iter()
                        .map(|tool| tool.into())
                        .collect::<Vec<_>>(),
                )
            }
        });
        // `tool_choice` should only be set if tools are set and non-empty
        let tool_choice: Option<AnthropicToolChoice> = tools
            .as_ref()
            .filter(|t| !t.is_empty())
            .and(request.tool_config.as_ref())
            .and_then(|c| (&c.tool_choice).try_into().ok());
        // NOTE: Anthropic does not support seed
        Ok(AnthropicRequestBody {
            model: model_name,
            messages,
            max_tokens: request.max_tokens.unwrap_or(4096),
            stream: Some(request.stream),
            system,
            temperature: request.temperature,
            top_p: request.top_p,
            tool_choice,
            tools,
        })
    }
}

/// Modifies the message array to satisfy Anthropic API requirements by:
/// - Prepending a default User message with "[listening]" if the first message is not from a User
/// - Appending a default User message with "[listening]" if the last message is from an Assistant
fn prepare_messages(mut messages: Vec<AnthropicMessage>) -> Result<Vec<AnthropicMessage>, Error> {
    // Anthropic also requires that there is at least one message and it is a User message.
    // If it's not we will prepend a default User message.
    match messages.first() {
        Some(&AnthropicMessage {
            role: AnthropicRole::User,
            ..
        }) => {}
        _ => {
            messages.insert(
                0,
                AnthropicMessage {
                    role: AnthropicRole::User,
                    content: vec![AnthropicMessageContent::Text {
                        text: "[listening]",
                    }],
                },
            );
        }
    }

    // Anthropic will continue any assistant messages passed in.
    // Since we don't want to do that, we'll append a default User message in the case that the last message was
    // an assistant message
    if let Some(last_message) = messages.last() {
        if last_message.role == AnthropicRole::Assistant {
            messages.push(AnthropicMessage {
                role: AnthropicRole::User,
                content: vec![AnthropicMessageContent::Text {
                    text: "[listening]",
                }],
            });
        }
    }
    Ok(messages)
}

fn prefill_json_message(messages: Vec<AnthropicMessage>) -> Vec<AnthropicMessage> {
    let mut messages = messages;
    // Add a JSON-prefill message for Anthropic's JSON mode
    messages.push(AnthropicMessage {
        role: AnthropicRole::Assistant,
        content: vec![AnthropicMessageContent::Text {
            text: "Here is the JSON requested:\n{",
        }],
    });
    messages
}

pub(crate) fn prefill_json_response(
    content: Vec<ContentBlock>,
) -> Result<Vec<ContentBlock>, Error> {
    // Check if the content is a single text block
    if content.len() == 1 {
        if let ContentBlock::Text(text) = &content[0] {
            // If it's a single text block, add a "{" to the beginning
            return Ok(vec![ContentBlock::Text(Text {
                text: format!("{{{}", text.text.trim()),
            })]);
        }
    }
    // If it's not a single text block, return content as-is but log an error
    Error::new(ErrorDetails::OutputParsing {
        message: "Expected a single text block in the response from Anthropic".to_string(),
        raw_output: serde_json::to_string(&content).map_err(|e| Error::new(ErrorDetails::Inference {
            message: format!("Error serializing content as JSON: {e}. This should never happen. Please file a bug report: https://github.com/tensorzero/tensorzero/issues/new"),
        }))?,
    });
    Ok(content)
}

pub(crate) fn prefill_json_chunk_response(
    chunk: ProviderInferenceResponseChunk,
) -> ProviderInferenceResponseChunk {
    let mut chunk = chunk;
    if chunk.content.is_empty() {
        chunk.content = vec![ContentBlockChunk::Text(TextChunk {
            text: "{".to_string(),
            id: chunk.inference_id.to_string(),
        })];
    } else if chunk.content.len() == 1 {
        if let ContentBlockChunk::Text(TextChunk { text, .. }) = &chunk.content[0] {
            // Add a "{" to the beginning of the text
            chunk.content = vec![ContentBlockChunk::Text(TextChunk {
                text: format!("{{{}", text.trim_start()),
                id: chunk.inference_id.to_string(),
            })];
        }
    } else {
        Error::new(ErrorDetails::OutputParsing {
            message: "Expected a single text block in the response from Anthropic".to_string(),
            raw_output: serde_json::to_string(&chunk.content).map_err(|e| Error::new(ErrorDetails::Inference {
                message: format!("Error serializing content as JSON: {e}. This should never happen. Please file a bug report: https://github.com/tensorzero/tensorzero/issues/new"),
            })).unwrap_or_default()
        });
    }
    chunk
}

#[derive(Clone, Debug, Deserialize, PartialEq)]
struct AnthropicError {
    error: AnthropicErrorBody,
}

#[derive(Clone, Debug, Deserialize, PartialEq)]
struct AnthropicErrorBody {
    r#type: String,
    message: String,
}

#[derive(Clone, Debug, Deserialize, PartialEq, Serialize)]
#[serde(tag = "type", rename_all = "snake_case")]
pub enum AnthropicContentBlock {
    Text {
        text: String,
    },
    ToolUse {
        id: String,
        name: String,
        input: serde_json::Value,
    },
}

impl TryFrom<AnthropicContentBlock> for ContentBlock {
    type Error = Error;
    fn try_from(block: AnthropicContentBlock) -> Result<Self, Self::Error> {
        match block {
            AnthropicContentBlock::Text { text } => Ok(text.into()),
            AnthropicContentBlock::ToolUse { id, name, input } => {
                Ok(ContentBlock::ToolCall(ToolCall {
                    id,
                    name,
                    arguments: serde_json::to_string(&input).map_err(|e| {
                        Error::new(ErrorDetails::AnthropicServer {
                            message: format!("Error parsing input for tool call: {e}"),
                        })
                    })?,
                }))
            }
        }
    }
}

#[derive(Clone, Debug, Deserialize, PartialEq, Serialize)]
pub struct AnthropicUsage {
    input_tokens: u32,
    output_tokens: u32,
}

impl From<AnthropicUsage> for Usage {
    fn from(value: AnthropicUsage) -> Self {
        Usage {
            input_tokens: value.input_tokens,
            output_tokens: value.output_tokens,
        }
    }
}

#[derive(Clone, Debug, Deserialize, PartialEq, Serialize)]
struct AnthropicResponse {
    id: String,
    r#type: String, // this is always "message"
    role: String,   // this is always "assistant"
    content: Vec<AnthropicContentBlock>,
    model: String,
    #[serde(skip_serializing_if = "Option::is_none")]
    stop_reason: Option<String>,
    #[serde(skip_serializing_if = "Option::is_none")]
    stop_sequence: Option<String>,
    usage: AnthropicUsage,
}

#[derive(Debug, PartialEq)]
struct AnthropicResponseWithMetadata<'a> {
    response: AnthropicResponse,
    latency: Latency,
    request: AnthropicRequestBody<'a>,
    input_messages: Vec<RequestMessage>,
    function_type: &'a FunctionType,
    json_mode: &'a ModelInferenceRequestJsonMode,
}

impl<'a> TryFrom<AnthropicResponseWithMetadata<'a>> for ProviderInferenceResponse {
    type Error = Error;
    fn try_from(value: AnthropicResponseWithMetadata<'a>) -> Result<Self, Self::Error> {
        let AnthropicResponseWithMetadata {
            response,
            latency,
            request: request_body,
            input_messages,
            function_type,
            json_mode,
        } = value;

        let raw_request = serde_json::to_string(&request_body).map_err(|e| {
            Error::new(ErrorDetails::AnthropicServer {
                message: format!("Error serializing request body as JSON: {e}"),
            })
        })?;

        let raw_response = serde_json::to_string(&response).map_err(|e| {
            Error::new(ErrorDetails::AnthropicServer {
                message: format!("Error parsing response from Anthropic: {e}"),
            })
        })?;

        let output: Vec<ContentBlock> = response
            .content
            .into_iter()
            .map(|block| block.try_into())
            .collect::<Result<Vec<_>, _>>()?;
        let content = if matches!(
            json_mode,
            ModelInferenceRequestJsonMode::On | ModelInferenceRequestJsonMode::Strict
        ) && matches!(function_type, FunctionType::Json)
        {
            prefill_json_response(output)?
        } else {
            output
        };

        Ok(ProviderInferenceResponse::new(
            content,
            request_body.system.map(String::from),
            input_messages,
            raw_request,
            raw_response,
            response.usage.into(),
            latency,
        ))
    }
}

fn handle_anthropic_error(
    response_code: StatusCode,
    response_body: AnthropicErrorBody,
) -> Result<ProviderInferenceResponse, Error> {
    match response_code {
        StatusCode::UNAUTHORIZED
        | StatusCode::BAD_REQUEST
        | StatusCode::PAYLOAD_TOO_LARGE
        | StatusCode::TOO_MANY_REQUESTS => Err(ErrorDetails::AnthropicClient {
            message: response_body.message,
            status_code: response_code,
        }
        .into()),
        // StatusCode::NOT_FOUND | StatusCode::FORBIDDEN | StatusCode::INTERNAL_SERVER_ERROR | 529: Overloaded
        // These are all captured in _ since they have the same error behavior
        _ => Err(ErrorDetails::AnthropicServer {
            message: response_body.message,
        }
        .into()),
    }
}

#[derive(Deserialize, Debug, Serialize)]
#[serde(tag = "type", rename_all = "snake_case")]
enum AnthropicMessageBlock {
    Text {
        text: String,
    },
    TextDelta {
        text: String,
    },
    ToolUse {
        id: String,
        name: String,
        input: serde_json::Value,
    },
    InputJsonDelta {
        partial_json: String,
    },
}

#[derive(Deserialize, Debug, Serialize)]
#[serde(tag = "type", rename_all = "snake_case")]
enum AnthropicStreamMessage {
    ContentBlockDelta {
        delta: AnthropicMessageBlock,
        index: u32,
    },
    ContentBlockStart {
        content_block: AnthropicMessageBlock,
        index: u32,
    },
    ContentBlockStop {
        index: u32,
    },
    Error {
        error: Value,
    },
    MessageDelta {
        delta: Value,
        usage: Value,
    },
    MessageStart {
        message: Value,
    },
    MessageStop,
    Ping,
}

/// This function converts an Anthropic stream message to a TensorZero stream message.
/// It must keep track of the current tool ID and name in order to correctly handle ToolCallChunks (which we force to always contain the tool name and ID)
/// Anthropic only sends the tool ID and name in the ToolUse chunk so we need to keep the most recent ones as mutable references so
/// subsequent InputJSONDelta chunks can be initialized with this information as well.
/// There is no need to do the same bookkeeping for TextDelta chunks since they come with an index (which we use as an ID for a text chunk).
/// See the Anthropic [docs](https://docs.anthropic.com/en/api/messages-streaming) on streaming messages for details on the types of events and their semantics.
fn anthropic_to_tensorzero_stream_message(
    message: AnthropicStreamMessage,
    inference_id: Uuid,
    message_latency: Duration,
    current_tool_id: &mut Option<String>,
    current_tool_name: &mut Option<String>,
) -> Result<Option<ProviderInferenceResponseChunk>, Error> {
    let raw_message = serde_json::to_string(&message).map_err(|e| {
        Error::new(ErrorDetails::AnthropicServer {
            message: format!("Error parsing response from Anthropic: {e}"),
        })
    })?;
    match message {
        AnthropicStreamMessage::ContentBlockDelta { delta, index } => match delta {
            AnthropicMessageBlock::TextDelta { text } => {
                Ok(Some(ProviderInferenceResponseChunk::new(
                    inference_id,
                    vec![ContentBlockChunk::Text(TextChunk {
                        text,
                        id: index.to_string(),
                    })],
                    None,
                    raw_message,
                    message_latency,
                )))
            }
            AnthropicMessageBlock::InputJsonDelta { partial_json } => {
                Ok(Some(ProviderInferenceResponseChunk::new(
                    inference_id,
                    // Take the current tool name and ID and use them to create a ToolCallChunk
                    // This is necessary because the ToolCallChunk must always contain the tool name and ID
                    // even though Anthropic only sends the tool ID and name in the ToolUse chunk and not InputJSONDelta
                    vec![ContentBlockChunk::ToolCall(ToolCallChunk {
                        raw_name: current_tool_name.clone().ok_or_else(|| Error::new(ErrorDetails::AnthropicServer {
                            message: "Got InputJsonDelta chunk from Anthropic without current tool name being set by a ToolUse".to_string(),
                        }))?,
                        id: current_tool_id.clone().ok_or_else(|| Error::new(ErrorDetails::AnthropicServer {
                            message: "Got InputJsonDelta chunk from Anthropic without current tool id being set by a ToolUse".to_string(),
                        }))?,
                        raw_arguments: partial_json,
                    })],
                    None,
                    raw_message,
                    message_latency,
                )))
            }
            _ => Err(ErrorDetails::AnthropicServer {
                message: "Unsupported content block type for ContentBlockDelta".to_string(),
            }
            .into()),
        },
        AnthropicStreamMessage::ContentBlockStart {
            content_block,
            index,
        } => match content_block {
            AnthropicMessageBlock::Text { text } => {
                let text_chunk = ContentBlockChunk::Text(TextChunk {
                    text,
                    id: index.to_string(),
                });
                Ok(Some(ProviderInferenceResponseChunk::new(
                    inference_id,
                    vec![text_chunk],
                    None,
                    raw_message,
                    message_latency,
                )))
            }
            AnthropicMessageBlock::ToolUse { id, name, .. } => {
                // This is a new tool call, update the ID for future chunks
                *current_tool_id = Some(id.clone());
                *current_tool_name = Some(name.clone());
                Ok(Some(ProviderInferenceResponseChunk::new(
                    inference_id,
                    vec![ContentBlockChunk::ToolCall(ToolCallChunk {
                        id,
                        raw_name: name,
                        // As far as I can tell this is always {} so we ignore
                        raw_arguments: "".to_string(),
                    })],
                    None,
                    raw_message,
                    message_latency,
                )))
            }
            _ => Err(ErrorDetails::AnthropicServer {
                message: "Unsupported content block type for ContentBlockStart".to_string(),
            }
            .into()),
        },
        AnthropicStreamMessage::ContentBlockStop { .. } => Ok(None),
        AnthropicStreamMessage::Error { error } => Err(ErrorDetails::AnthropicServer {
            message: error.to_string(),
        }
        .into()),
        AnthropicStreamMessage::MessageDelta { usage, .. } => {
            let usage = parse_usage_info(&usage);
            Ok(Some(ProviderInferenceResponseChunk::new(
                inference_id,
                vec![],
                Some(usage.into()),
                raw_message,
                message_latency,
            )))
        }
        AnthropicStreamMessage::MessageStart { message } => {
            if let Some(usage_info) = message.get("usage") {
                let usage = parse_usage_info(usage_info);
                Ok(Some(ProviderInferenceResponseChunk::new(
                    inference_id,
                    vec![],
                    Some(usage.into()),
                    raw_message,
                    message_latency,
                )))
            } else {
                Ok(None)
            }
        }
        AnthropicStreamMessage::MessageStop | AnthropicStreamMessage::Ping {} => Ok(None),
    }
}

fn parse_usage_info(usage_info: &Value) -> AnthropicUsage {
    let input_tokens = usage_info
        .get("input_tokens")
        .and_then(Value::as_u64)
        .unwrap_or(0) as u32;
    let output_tokens = usage_info
        .get("output_tokens")
        .and_then(Value::as_u64)
        .unwrap_or(0) as u32;
    AnthropicUsage {
        input_tokens,
        output_tokens,
    }
}

#[cfg(test)]
mod tests {
    use std::borrow::Cow;

    use super::*;
    use crate::inference::providers::common::WEATHER_TOOL_CONFIG;
    use crate::inference::types::{FunctionType, ModelInferenceRequestJsonMode};
    use crate::jsonschema_util::DynamicJSONSchema;
    use crate::tool::{DynamicToolConfig, ToolConfig, ToolResult};
    use serde_json::json;

    #[test]
    fn test_try_from_tool_choice() {
        // Need to cover all 4 cases
        let tool_choice = ToolChoice::None;
        let anthropic_tool_choice = AnthropicToolChoice::try_from(&tool_choice);
        assert!(matches!(
            anthropic_tool_choice.unwrap(),
            AnthropicToolChoice::Auto
        ));

        let tool_choice = ToolChoice::Auto;
        let anthropic_tool_choice = AnthropicToolChoice::try_from(&tool_choice);
        assert!(anthropic_tool_choice.is_ok());
        assert_eq!(anthropic_tool_choice.unwrap(), AnthropicToolChoice::Auto);

        let tool_choice = ToolChoice::Required;
        let anthropic_tool_choice = AnthropicToolChoice::try_from(&tool_choice);
        assert!(anthropic_tool_choice.is_ok());
        assert_eq!(anthropic_tool_choice.unwrap(), AnthropicToolChoice::Any);

        let tool_choice = ToolChoice::Specific("test".to_string());
        let anthropic_tool_choice = AnthropicToolChoice::try_from(&tool_choice);
        assert!(anthropic_tool_choice.is_ok());
        assert_eq!(
            anthropic_tool_choice.unwrap(),
            AnthropicToolChoice::Tool { name: "test" }
        );
    }

    #[tokio::test]
    async fn test_from_tool() {
        let parameters = json!({
            "type": "object",
            "properties": {
                "location": {"type": "string"},
                "unit": {"type": "string"}
            },
            "required": ["location", "unit"]
        });
        let tool = ToolConfig::Dynamic(DynamicToolConfig {
            name: "test".to_string(),
            description: "test".to_string(),
            parameters: DynamicJSONSchema::new(parameters.clone()),
            strict: false,
        });
        let anthropic_tool: AnthropicTool = (&tool).into();
        assert_eq!(
            anthropic_tool,
            AnthropicTool {
                name: "test",
                description: Some("test"),
                input_schema: &parameters,
            }
        );
    }

    #[test]
    fn test_try_from_content_block() {
        let text_content_block = "test".to_string().into();
        let anthropic_content_block =
            AnthropicMessageContent::try_from(&text_content_block).unwrap();
        assert_eq!(
            anthropic_content_block,
            AnthropicMessageContent::Text { text: "test" }
        );

        let tool_call_content_block = ContentBlock::ToolCall(ToolCall {
            id: "test_id".to_string(),
            name: "test_name".to_string(),
            arguments: serde_json::to_string(&json!({"type": "string"})).unwrap(),
        });
        let anthropic_content_block =
            AnthropicMessageContent::try_from(&tool_call_content_block).unwrap();
        assert_eq!(
            anthropic_content_block,
            AnthropicMessageContent::ToolUse {
                id: "test_id",
                name: "test_name",
                input: json!({"type": "string"})
            }
        );
    }

    #[test]
    fn test_try_from_request_message() {
        // Test a User message
        let inference_request_message = RequestMessage {
            role: Role::User,
            content: vec!["test".to_string().into()],
        };
        let anthropic_message = AnthropicMessage::try_from(&inference_request_message).unwrap();
        assert_eq!(
            anthropic_message,
            AnthropicMessage {
                role: AnthropicRole::User,
                content: vec![AnthropicMessageContent::Text { text: "test" }],
            }
        );

        // Test an Assistant message
        let inference_request_message = RequestMessage {
            role: Role::Assistant,
            content: vec!["test_assistant".to_string().into()],
        };
        let anthropic_message = AnthropicMessage::try_from(&inference_request_message).unwrap();
        assert_eq!(
            anthropic_message,
            AnthropicMessage {
                role: AnthropicRole::Assistant,
                content: vec![AnthropicMessageContent::Text {
                    text: "test_assistant",
                }],
            }
        );

        // Test a Tool message
        let inference_request_message = RequestMessage {
            role: Role::User,
            content: vec![ContentBlock::ToolResult(ToolResult {
                id: "test_tool_call_id".to_string(),
                name: "test_tool_name".to_string(),
                result: "test_tool_response".to_string(),
            })],
        };
        let anthropic_message = AnthropicMessage::try_from(&inference_request_message).unwrap();
        assert_eq!(
            anthropic_message,
            AnthropicMessage {
                role: AnthropicRole::User,
                content: vec![AnthropicMessageContent::ToolResult {
                    tool_use_id: "test_tool_call_id",
                    content: vec![AnthropicMessageContent::Text {
                        text: "test_tool_response"
                    }],
                }],
            }
        );
    }

    #[test]
    fn test_initialize_anthropic_request_body() {
        let model = "claude".to_string();
        let listening_message = AnthropicMessage {
            role: AnthropicRole::User,
            content: vec![AnthropicMessageContent::Text {
                text: "[listening]",
            }],
        };

        // Test Case 1: Empty message list
        let inference_request = ModelInferenceRequest {
            messages: vec![],
            system: None,
            tool_config: None,
            temperature: None,
            top_p: None,
            presence_penalty: None,
            frequency_penalty: None,
            max_tokens: None,
            seed: None,
            stream: false,
            json_mode: ModelInferenceRequestJsonMode::Off,
            function_type: FunctionType::Chat,
            output_schema: None,
        };
        let anthropic_request_body = AnthropicRequestBody::new(&model, &inference_request);
        let details = anthropic_request_body.unwrap_err().get_owned_details();
        assert_eq!(
            details,
            ErrorDetails::InvalidRequest {
                message: "Anthropic requires at least one message".to_string(),
            }
        );

        // Test Case 2: Messages starting with Assistant - should prepend and append listening message
        let messages = vec![RequestMessage {
            role: Role::Assistant,
            content: vec!["test_assistant".to_string().into()],
        }];
        let inference_request = ModelInferenceRequest {
            messages,
            system: Some("test_system".to_string()),
            tool_config: None,
            temperature: None,
            top_p: None,
            presence_penalty: None,
            frequency_penalty: None,
            max_tokens: None,
            seed: None,
            stream: false,
            json_mode: ModelInferenceRequestJsonMode::Off,
            function_type: FunctionType::Chat,
            output_schema: None,
        };
        let anthropic_request_body = AnthropicRequestBody::new(&model, &inference_request);
        assert!(anthropic_request_body.is_ok());
        assert_eq!(
            anthropic_request_body.unwrap(),
            AnthropicRequestBody {
                model: &model,
                messages: vec![
                    listening_message.clone(),
                    AnthropicMessage::try_from(&inference_request.messages[0]).unwrap(),
                    listening_message.clone(),
                ],
                max_tokens: 4096,
                stream: Some(false),
                system: Some("test_system"),
                temperature: None,
                top_p: None,
                tool_choice: None,
                tools: None,
            }
        );

        // Test Case 3: Messages ending with Assistant - should append listening message
        let messages = vec![
            RequestMessage {
                role: Role::User,
                content: vec!["test_user".to_string().into()],
            },
            RequestMessage {
                role: Role::Assistant,
                content: vec!["test_assistant".to_string().into()],
            },
        ];
        let inference_request = ModelInferenceRequest {
            messages,
            system: Some("test_system".to_string()),
            tool_config: None,
            temperature: Some(0.5),
            top_p: None,
            presence_penalty: None,
            frequency_penalty: None,
            max_tokens: Some(100),
            seed: None,
            stream: true,
            json_mode: ModelInferenceRequestJsonMode::Off,
            function_type: FunctionType::Chat,
            output_schema: None,
        };
        let anthropic_request_body = AnthropicRequestBody::new(&model, &inference_request);
        assert!(anthropic_request_body.is_ok());
        assert_eq!(
            anthropic_request_body.unwrap(),
            AnthropicRequestBody {
                model: &model,
                messages: vec![
                    AnthropicMessage::try_from(&inference_request.messages[0]).unwrap(),
                    AnthropicMessage::try_from(&inference_request.messages[1]).unwrap(),
                    listening_message.clone(),
                ],
                max_tokens: 100,
                stream: Some(true),
                system: Some("test_system"),
                temperature: Some(0.5),
                top_p: None,
                tool_choice: None,
                tools: None,
            }
        );

        // Test Case 4: Valid message sequence - no changes needed
        let messages = vec![
            RequestMessage {
                role: Role::User,
                content: vec!["test_user".to_string().into()],
            },
            RequestMessage {
                role: Role::Assistant,
                content: vec!["test_assistant".to_string().into()],
            },
            RequestMessage {
                role: Role::User,
                content: vec!["test_user2".to_string().into()],
            },
        ];
        let inference_request = ModelInferenceRequest {
            messages,
            system: None,
            tool_config: None,
            temperature: None,
            top_p: None,
            presence_penalty: None,
            frequency_penalty: None,
            max_tokens: None,
            seed: None,
            stream: false,
            json_mode: ModelInferenceRequestJsonMode::Off,
            function_type: FunctionType::Chat,
            output_schema: None,
        };
        let anthropic_request_body = AnthropicRequestBody::new(&model, &inference_request);
        assert!(anthropic_request_body.is_ok());
        assert_eq!(
            anthropic_request_body.unwrap(),
            AnthropicRequestBody {
                model: &model,
                messages: inference_request
                    .messages
                    .iter()
                    .map(|m| AnthropicMessage::try_from(m).unwrap())
                    .collect(),
                max_tokens: 4096,
                stream: Some(false),
                system: None,
                temperature: None,
                top_p: None,
                tool_choice: None,
                tools: None,
            }
        );

        // Test Case 5: Tool use with JSON mode
        let messages = vec![
            RequestMessage {
                role: Role::User,
                content: vec!["test_user".to_string().into()],
            },
            RequestMessage {
                role: Role::Assistant,
                content: vec![ContentBlock::ToolCall(ToolCall {
                    id: "test_id".to_string(),
                    name: "get_temperature".to_string(),
                    arguments: r#"{"location":"London"}"#.to_string(),
                })],
            },
        ];
        let inference_request = ModelInferenceRequest {
            messages,
            system: None,
            tool_config: Some(Cow::Borrowed(&WEATHER_TOOL_CONFIG)),
            temperature: None,
            top_p: None,
            presence_penalty: None,
            frequency_penalty: None,
            max_tokens: None,
            seed: None,
            stream: false,
            json_mode: ModelInferenceRequestJsonMode::On,
            function_type: FunctionType::Json,
            output_schema: None,
        };
        let anthropic_request_body = AnthropicRequestBody::new(&model, &inference_request);
        assert!(anthropic_request_body.is_ok());
        let result = anthropic_request_body.unwrap();
        assert_eq!(result.messages.len(), 4); // Original 2 messages + listening message + JSON prefill
        assert_eq!(
            result.messages[0],
            AnthropicMessage::try_from(&inference_request.messages[0]).unwrap()
        );
        assert_eq!(
            result.messages[1],
            AnthropicMessage::try_from(&inference_request.messages[1]).unwrap()
        );
        assert_eq!(result.messages[2], listening_message);
        assert_eq!(
            result.messages[3],
            AnthropicMessage {
                role: AnthropicRole::Assistant,
                content: vec![AnthropicMessageContent::Text {
                    text: "Here is the JSON requested:\n{",
                }],
            }
        );
    }

    #[test]
    fn test_prepare_messages() {
        let listening_message = AnthropicMessage {
            role: AnthropicRole::User,
            content: vec![AnthropicMessageContent::Text {
                text: "[listening]",
            }],
        };

        // Test case 1: Empty messages - should add listening message
        let messages = vec![];
        let result = prepare_messages(messages).unwrap();
        assert_eq!(result, vec![listening_message.clone()]);

        // Test case 2: First message is Assistant - should prepend listening message
        let messages = vec![
            AnthropicMessage {
                role: AnthropicRole::Assistant,
                content: vec![AnthropicMessageContent::Text { text: "Hi" }],
            },
            AnthropicMessage {
                role: AnthropicRole::User,
                content: vec![AnthropicMessageContent::Text { text: "Hello" }],
            },
        ];
        let result = prepare_messages(messages).unwrap();
        assert_eq!(
            result,
            vec![
                listening_message.clone(),
                AnthropicMessage {
                    role: AnthropicRole::Assistant,
                    content: vec![AnthropicMessageContent::Text { text: "Hi" }],
                },
                AnthropicMessage {
                    role: AnthropicRole::User,
                    content: vec![AnthropicMessageContent::Text { text: "Hello" }],
                },
            ]
        );

        // Test case 3: Last message is Assistant - should append listening message
        let messages = vec![
            AnthropicMessage {
                role: AnthropicRole::User,
                content: vec![AnthropicMessageContent::Text { text: "Hello" }],
            },
            AnthropicMessage {
                role: AnthropicRole::Assistant,
                content: vec![AnthropicMessageContent::Text { text: "Hi" }],
            },
        ];
        let result = prepare_messages(messages).unwrap();
        assert_eq!(
            result,
            vec![
                AnthropicMessage {
                    role: AnthropicRole::User,
                    content: vec![AnthropicMessageContent::Text { text: "Hello" }],
                },
                AnthropicMessage {
                    role: AnthropicRole::Assistant,
                    content: vec![AnthropicMessageContent::Text { text: "Hi" }],
                },
                listening_message.clone(),
            ]
        );

        // Test case 4: Valid message sequence - no changes needed
        let messages = vec![
            AnthropicMessage {
                role: AnthropicRole::User,
                content: vec![AnthropicMessageContent::Text { text: "Hello" }],
            },
            AnthropicMessage {
                role: AnthropicRole::Assistant,
                content: vec![AnthropicMessageContent::Text { text: "Hi" }],
            },
            AnthropicMessage {
                role: AnthropicRole::User,
                content: vec![AnthropicMessageContent::Text {
                    text: "How are you?",
                }],
            },
        ];
        let result = prepare_messages(messages.clone()).unwrap();
        assert_eq!(result, messages);

        // Test case 5: Both first Assistant and last Assistant - should add listening messages at both ends
        let messages = vec![
            AnthropicMessage {
                role: AnthropicRole::Assistant,
                content: vec![AnthropicMessageContent::Text { text: "Hi" }],
            },
            AnthropicMessage {
                role: AnthropicRole::User,
                content: vec![AnthropicMessageContent::Text { text: "Hello" }],
            },
            AnthropicMessage {
                role: AnthropicRole::Assistant,
                content: vec![AnthropicMessageContent::Text {
                    text: "How can I help?",
                }],
            },
        ];
        let result = prepare_messages(messages).unwrap();
        assert_eq!(
            result,
            vec![
                listening_message.clone(),
                AnthropicMessage {
                    role: AnthropicRole::Assistant,
                    content: vec![AnthropicMessageContent::Text { text: "Hi" }],
                },
                AnthropicMessage {
                    role: AnthropicRole::User,
                    content: vec![AnthropicMessageContent::Text { text: "Hello" }],
                },
                AnthropicMessage {
                    role: AnthropicRole::Assistant,
                    content: vec![AnthropicMessageContent::Text {
                        text: "How can I help?"
                    }],
                },
                listening_message.clone(),
            ]
        );

        // Test case 6: Single Assistant message - should add listening messages at both ends
        let messages = vec![AnthropicMessage {
            role: AnthropicRole::Assistant,
            content: vec![AnthropicMessageContent::Text { text: "Hi" }],
        }];
        let result = prepare_messages(messages).unwrap();
        assert_eq!(
            result,
            vec![
                listening_message.clone(),
                AnthropicMessage {
                    role: AnthropicRole::Assistant,
                    content: vec![AnthropicMessageContent::Text { text: "Hi" }],
                },
                listening_message.clone(),
            ]
        );

        // Test case 7: Single User message - no changes needed
        let messages = vec![AnthropicMessage {
            role: AnthropicRole::User,
            content: vec![AnthropicMessageContent::Text { text: "Hello" }],
        }];
        let result = prepare_messages(messages.clone()).unwrap();
        assert_eq!(result, messages);
    }

    #[test]
    fn test_handle_anthropic_error() {
        let error_body = AnthropicErrorBody {
            r#type: "error".to_string(),
            message: "test_message".to_string(),
        };
        let response_code = StatusCode::BAD_REQUEST;
        let result = handle_anthropic_error(response_code, error_body.clone());
        let details = result.unwrap_err().get_owned_details();
        assert_eq!(
            details,
            ErrorDetails::AnthropicClient {
                message: "test_message".to_string(),
                status_code: response_code,
            }
        );
        let response_code = StatusCode::UNAUTHORIZED;
        let result = handle_anthropic_error(response_code, error_body.clone());
        let details = result.unwrap_err().get_owned_details();
        assert_eq!(
            details,
            ErrorDetails::AnthropicClient {
                message: "test_message".to_string(),
                status_code: response_code,
            }
        );
        let response_code = StatusCode::TOO_MANY_REQUESTS;
        let result = handle_anthropic_error(response_code, error_body.clone());
        let details = result.unwrap_err().get_owned_details();
        assert_eq!(
            details,
            ErrorDetails::AnthropicClient {
                message: "test_message".to_string(),
                status_code: response_code,
            }
        );
        let response_code = StatusCode::NOT_FOUND;
        let result = handle_anthropic_error(response_code, error_body.clone());
        let details = result.unwrap_err().get_owned_details();
        assert_eq!(
            details,
            ErrorDetails::AnthropicServer {
                message: "test_message".to_string(),
            }
        );
        let response_code = StatusCode::INTERNAL_SERVER_ERROR;
        let result = handle_anthropic_error(response_code, error_body.clone());
        let details = result.unwrap_err().get_owned_details();
        assert_eq!(
            details,
            ErrorDetails::AnthropicServer {
                message: "test_message".to_string(),
            }
        );
    }

    #[test]
    fn test_anthropic_usage_to_usage() {
        let anthropic_usage = AnthropicUsage {
            input_tokens: 100,
            output_tokens: 50,
        };

        let usage: Usage = anthropic_usage.into();

        assert_eq!(usage.input_tokens, 100);
        assert_eq!(usage.output_tokens, 50);
    }

    #[test]
    fn test_anthropic_response_conversion() {
        // Test case 1: Text response
        let anthropic_response_body = AnthropicResponse {
            id: "1".to_string(),
            r#type: "message".to_string(),
            role: "assistant".to_string(),
            content: vec![AnthropicContentBlock::Text {
                text: "Response text".to_string(),
            }],
            model: "model-name".to_string(),
            stop_reason: Some("stop reason".to_string()),
            stop_sequence: Some("stop sequence".to_string()),
            usage: AnthropicUsage {
                input_tokens: 100,
                output_tokens: 50,
            },
        };
        let latency = Latency::NonStreaming {
            response_time: Duration::from_millis(100),
        };
        let request_body = AnthropicRequestBody {
            model: "model-name",
            messages: vec![],
            max_tokens: 100,
            stream: Some(false),
            system: None,
            top_p: Some(0.9),
            temperature: None,
            tool_choice: None,
            tools: None,
        };
        let input_messages = vec![RequestMessage {
            role: Role::User,
            content: vec!["Hello".to_string().into()],
        }];
        let raw_request = serde_json::to_string(&request_body).unwrap();
        let body_with_latency = AnthropicResponseWithMetadata {
            response: anthropic_response_body.clone(),
            latency: latency.clone(),
            request: request_body,
            input_messages: input_messages.clone(),
            function_type: &FunctionType::Chat,
            json_mode: &ModelInferenceRequestJsonMode::Off,
        };

        let inference_response = ProviderInferenceResponse::try_from(body_with_latency).unwrap();
        assert_eq!(
            inference_response.output,
            vec!["Response text".to_string().into()]
        );

        let raw_json = json!(anthropic_response_body).to_string();
        assert_eq!(raw_json, inference_response.raw_response);
        assert_eq!(inference_response.usage.input_tokens, 100);
        assert_eq!(inference_response.usage.output_tokens, 50);
        assert_eq!(inference_response.latency, latency);
        assert_eq!(inference_response.raw_request, raw_request);
        assert_eq!(inference_response.input_messages, input_messages);

        // Test case 2: Tool call response
        let anthropic_response_body = AnthropicResponse {
            id: "2".to_string(),
            r#type: "message".to_string(),
            role: "assistant".to_string(),
            content: vec![AnthropicContentBlock::ToolUse {
                id: "tool_call_1".to_string(),
                name: "get_temperature".to_string(),
                input: json!({"location": "New York"}),
            }],
            model: "model-name".to_string(),
            stop_reason: Some("tool_call".to_string()),
            stop_sequence: None,
            usage: AnthropicUsage {
                input_tokens: 100,
                output_tokens: 50,
            },
        };
        let request_body = AnthropicRequestBody {
            model: "model-name",
            messages: vec![],
            max_tokens: 100,
            stream: Some(false),
            system: None,
            temperature: None,
            top_p: Some(0.9),
            tool_choice: None,
            tools: None,
        };
        let input_messages = vec![RequestMessage {
            role: Role::Assistant,
            content: vec!["Hello".to_string().into()],
        }];
        let raw_request = serde_json::to_string(&request_body).unwrap();
        let body_with_latency = AnthropicResponseWithMetadata {
            response: anthropic_response_body.clone(),
            latency: latency.clone(),
            request: request_body,
            input_messages: input_messages.clone(),
            function_type: &FunctionType::Chat,
            json_mode: &ModelInferenceRequestJsonMode::Off,
        };

        let inference_response: ProviderInferenceResponse = body_with_latency.try_into().unwrap();
        assert!(inference_response.output.len() == 1);
        assert_eq!(
            inference_response.output[0],
            ContentBlock::ToolCall(ToolCall {
                id: "tool_call_1".to_string(),
                name: "get_temperature".to_string(),
                arguments: r#"{"location":"New York"}"#.to_string(),
            })
        );

        let raw_json = json!(anthropic_response_body).to_string();
        assert_eq!(raw_json, inference_response.raw_response);
        assert_eq!(inference_response.usage.input_tokens, 100);
        assert_eq!(inference_response.usage.output_tokens, 50);
        assert_eq!(inference_response.latency, latency);
        assert_eq!(inference_response.raw_request, raw_request);
        assert_eq!(inference_response.input_messages, input_messages);

        // Test case 3: Mixed response (text and tool call)
        let anthropic_response_body = AnthropicResponse {
            id: "3".to_string(),
            r#type: "message".to_string(),
            role: "assistant".to_string(),
            content: vec![
                AnthropicContentBlock::Text {
                    text: "Here's the weather:".to_string(),
                },
                AnthropicContentBlock::ToolUse {
                    id: "tool_call_2".to_string(),
                    name: "get_temperature".to_string(),
                    input: json!({"location": "London"}),
                },
            ],
            model: "model-name".to_string(),
            stop_reason: None,
            stop_sequence: None,
            usage: AnthropicUsage {
                input_tokens: 100,
                output_tokens: 50,
            },
        };
        let request_body = AnthropicRequestBody {
            model: "model-name",
            messages: vec![],
            max_tokens: 100,
            stream: Some(false),
            system: None,
            temperature: None,
            top_p: Some(0.9),
            tool_choice: None,
            tools: None,
        };
        let input_messages = vec![RequestMessage {
            role: Role::User,
            content: vec!["Helloooo".to_string().into()],
        }];
        let raw_request = serde_json::to_string(&request_body).unwrap();
        let body_with_latency = AnthropicResponseWithMetadata {
            response: anthropic_response_body.clone(),
            latency: latency.clone(),
            request: request_body,
            input_messages: input_messages.clone(),
            function_type: &FunctionType::Chat,
            json_mode: &ModelInferenceRequestJsonMode::Off,
        };
        let inference_response = ProviderInferenceResponse::try_from(body_with_latency).unwrap();
        assert_eq!(
            inference_response.output[0],
            "Here's the weather:".to_string().into()
        );
        assert!(inference_response.output.len() == 2);
        assert_eq!(
            inference_response.output[1],
            ContentBlock::ToolCall(ToolCall {
                id: "tool_call_2".to_string(),
                name: "get_temperature".to_string(),
                arguments: r#"{"location":"London"}"#.to_string(),
            })
        );

        let raw_json = json!(anthropic_response_body).to_string();
        assert_eq!(raw_json, inference_response.raw_response);

        assert_eq!(inference_response.usage.input_tokens, 100);
        assert_eq!(inference_response.usage.output_tokens, 50);
        assert_eq!(inference_response.latency, latency);
        assert_eq!(inference_response.raw_request, raw_request);
        assert_eq!(inference_response.input_messages, input_messages);
    }

    #[test]
    fn test_anthropic_to_tensorzero_stream_message() {
        use serde_json::json;
        use uuid::Uuid;

        let inference_id = Uuid::now_v7();

        // Test ContentBlockDelta with TextDelta
        let mut current_tool_id = None;
        let mut current_tool_name = None;
        let content_block_delta = AnthropicStreamMessage::ContentBlockDelta {
            delta: AnthropicMessageBlock::TextDelta {
                text: "Hello".to_string(),
            },
            index: 0,
        };
        let latency = Duration::from_millis(100);
        let result = anthropic_to_tensorzero_stream_message(
            content_block_delta,
            inference_id,
            latency,
            &mut current_tool_id,
            &mut current_tool_name,
        );
        assert!(result.is_ok());
        let chunk = result.unwrap().unwrap();
        assert_eq!(chunk.content.len(), 1);
        match &chunk.content[0] {
            ContentBlockChunk::Text(text) => {
                assert_eq!(text.text, "Hello".to_string());
                assert_eq!(text.id, "0".to_string());
            }
            _ => panic!("Expected a text content block"),
        }
        assert_eq!(chunk.latency, latency);

        // Test ContentBlockDelta with InputJsonDelta but no previous tool info
        let mut current_tool_id = None;
        let mut current_tool_name = None;
        let content_block_delta = AnthropicStreamMessage::ContentBlockDelta {
            delta: AnthropicMessageBlock::InputJsonDelta {
                partial_json: "aaaa: bbbbb".to_string(),
            },
            index: 0,
        };
        let latency = Duration::from_millis(100);
        let result = anthropic_to_tensorzero_stream_message(
            content_block_delta,
            inference_id,
            latency,
            &mut current_tool_id,
            &mut current_tool_name,
        );
        let details = result.unwrap_err().get_owned_details();
        assert_eq!(
            details,
            ErrorDetails::AnthropicServer {
                message: "Got InputJsonDelta chunk from Anthropic without current tool name being set by a ToolUse".to_string()
            }
        );

        // Test ContentBlockDelta with InputJsonDelta and previous tool info
        let mut current_tool_id = Some("tool_id".to_string());
        let mut current_tool_name = Some("tool_name".to_string());
        let content_block_delta = AnthropicStreamMessage::ContentBlockDelta {
            delta: AnthropicMessageBlock::InputJsonDelta {
                partial_json: "aaaa: bbbbb".to_string(),
            },
            index: 0,
        };
        let latency = Duration::from_millis(100);
        let result = anthropic_to_tensorzero_stream_message(
            content_block_delta,
            inference_id,
            latency,
            &mut current_tool_id,
            &mut current_tool_name,
        );
        let chunk = result.unwrap().unwrap();
        assert_eq!(chunk.content.len(), 1);
        match &chunk.content[0] {
            ContentBlockChunk::ToolCall(tool_call) => {
                assert_eq!(tool_call.id, "tool_id".to_string());
                assert_eq!(tool_call.raw_name, "tool_name".to_string());
                assert_eq!(tool_call.raw_arguments, "aaaa: bbbbb".to_string());
            }
            _ => panic!("Expected a tool call content block"),
        }
        assert_eq!(chunk.latency, latency);

        // Test ContentBlockStart with ToolUse
        let mut current_tool_id = None;
        let mut current_tool_name = None;
        let content_block_start = AnthropicStreamMessage::ContentBlockStart {
            content_block: AnthropicMessageBlock::ToolUse {
                id: "tool1".to_string(),
                name: "calculator".to_string(),
                input: json!({}),
            },
            index: 1,
        };
        let latency = Duration::from_millis(110);
        let result = anthropic_to_tensorzero_stream_message(
            content_block_start,
            inference_id,
            latency,
            &mut current_tool_id,
            &mut current_tool_name,
        );
        let chunk = result.unwrap().unwrap();
        assert_eq!(chunk.content.len(), 1);
        match &chunk.content[0] {
            ContentBlockChunk::ToolCall(tool_call) => {
                assert_eq!(tool_call.id, "tool1".to_string());
                assert_eq!(tool_call.raw_name, "calculator".to_string());
                assert_eq!(tool_call.raw_arguments, "".to_string());
            }
            _ => panic!("Expected a tool call content block"),
        }
        assert_eq!(chunk.latency, latency);
        assert_eq!(current_tool_id, Some("tool1".to_string()));
        assert_eq!(current_tool_name, Some("calculator".to_string()));

        // Test ContentBlockStart with Text
        let mut current_tool_id = None;
        let mut current_tool_name = None;
        let content_block_start = AnthropicStreamMessage::ContentBlockStart {
            content_block: AnthropicMessageBlock::Text {
                text: "Hello".to_string(),
            },
            index: 2,
        };
        let latency = Duration::from_millis(120);
        let result = anthropic_to_tensorzero_stream_message(
            content_block_start,
            inference_id,
            latency,
            &mut current_tool_id,
            &mut current_tool_name,
        );
        let chunk = result.unwrap().unwrap();
        assert_eq!(chunk.content.len(), 1);
        match &chunk.content[0] {
            ContentBlockChunk::Text(text) => {
                assert_eq!(text.text, "Hello".to_string());
                assert_eq!(text.id, "2".to_string());
            }
            _ => panic!("Expected a text content block"),
        }
        assert_eq!(chunk.latency, latency);

        // Test ContentBlockStart with InputJsonDelta (should fail)
        let mut current_tool_id = None;
        let mut current_tool_name = None;
        let content_block_start = AnthropicStreamMessage::ContentBlockStart {
            content_block: AnthropicMessageBlock::InputJsonDelta {
                partial_json: "aaaa: bbbbb".to_string(),
            },
            index: 3,
        };
        let latency = Duration::from_millis(130);
        let result = anthropic_to_tensorzero_stream_message(
            content_block_start,
            inference_id,
            latency,
            &mut current_tool_id,
            &mut current_tool_name,
        );
        let details = result.unwrap_err().get_owned_details();
        assert_eq!(
            details,
            ErrorDetails::AnthropicServer {
                message: "Unsupported content block type for ContentBlockStart".to_string()
            }
        );

        // Test ContentBlockStop
        let content_block_stop = AnthropicStreamMessage::ContentBlockStop { index: 2 };
        let latency = Duration::from_millis(120);
        let result = anthropic_to_tensorzero_stream_message(
            content_block_stop,
            inference_id,
            latency,
            &mut current_tool_id,
            &mut current_tool_name,
        );
        assert!(result.is_ok());
        assert!(result.unwrap().is_none());

        // Test Error
        let error_message = AnthropicStreamMessage::Error {
            error: json!({"message": "Test error"}),
        };
        let latency = Duration::from_millis(130);
        let result = anthropic_to_tensorzero_stream_message(
            error_message,
            inference_id,
            latency,
            &mut current_tool_id,
            &mut current_tool_name,
        );
        let details = result.unwrap_err().get_owned_details();
        assert_eq!(
            details,
            ErrorDetails::AnthropicServer {
                message: r#"{"message":"Test error"}"#.to_string(),
            }
        );

        // Test MessageDelta with usage
        let message_delta = AnthropicStreamMessage::MessageDelta {
            delta: json!({}),
            usage: json!({"input_tokens": 10, "output_tokens": 20}),
        };
        let latency = Duration::from_millis(140);
        let result = anthropic_to_tensorzero_stream_message(
            message_delta,
            inference_id,
            latency,
            &mut current_tool_id,
            &mut current_tool_name,
        );
        assert!(result.is_ok());
        let chunk = result.unwrap().unwrap();
        assert_eq!(chunk.content.len(), 0);
        assert!(chunk.usage.is_some());
        let usage = chunk.usage.unwrap();
        assert_eq!(usage.input_tokens, 10);
        assert_eq!(usage.output_tokens, 20);
        assert_eq!(chunk.latency, latency);

        // Test MessageStart with usage
        let message_start = AnthropicStreamMessage::MessageStart {
            message: json!({"usage": {"input_tokens": 5, "output_tokens": 15}}),
        };
        let latency = Duration::from_millis(150);
        let result = anthropic_to_tensorzero_stream_message(
            message_start,
            inference_id,
            latency,
            &mut current_tool_id,
            &mut current_tool_name,
        );
        assert!(result.is_ok());
        let chunk = result.unwrap().unwrap();
        assert_eq!(chunk.content.len(), 0);
        assert!(chunk.usage.is_some());
        let usage = chunk.usage.unwrap();
        assert_eq!(usage.input_tokens, 5);
        assert_eq!(usage.output_tokens, 15);
        assert_eq!(chunk.latency, latency);

        // Test MessageStop
        let message_stop = AnthropicStreamMessage::MessageStop;
        let latency = Duration::from_millis(160);
        let result = anthropic_to_tensorzero_stream_message(
            message_stop,
            inference_id,
            latency,
            &mut current_tool_id,
            &mut current_tool_name,
        );
        assert!(result.is_ok());
        assert!(result.unwrap().is_none());

        // Test Ping
        let ping = AnthropicStreamMessage::Ping {};
        let latency = Duration::from_millis(170);
        let result = anthropic_to_tensorzero_stream_message(
            ping,
            inference_id,
            latency,
            &mut current_tool_id,
            &mut current_tool_name,
        );
        assert!(result.is_ok());
        assert!(result.unwrap().is_none());
    }

    #[test]
    fn test_parse_usage_info() {
        // Test with valid input
        let usage_info = json!({
            "input_tokens": 100,
            "output_tokens": 200
        });
        let result = parse_usage_info(&usage_info);
        assert_eq!(result.input_tokens, 100);
        assert_eq!(result.output_tokens, 200);

        // Test with missing fields
        let usage_info = json!({
            "input_tokens": 50
        });
        let result = parse_usage_info(&usage_info);
        assert_eq!(result.input_tokens, 50);
        assert_eq!(result.output_tokens, 0);

        // Test with empty object
        let usage_info = json!({});
        let result = parse_usage_info(&usage_info);
        assert_eq!(result.input_tokens, 0);
        assert_eq!(result.output_tokens, 0);

        // Test with non-numeric values
        let usage_info = json!({
            "input_tokens": "not a number",
            "output_tokens": true
        });
        let result = parse_usage_info(&usage_info);
        assert_eq!(result.input_tokens, 0);
        assert_eq!(result.output_tokens, 0);
    }

    #[test]
    fn test_anthropic_base_url() {
        assert_eq!(
            ANTHROPIC_BASE_URL.as_str(),
            "https://api.anthropic.com/v1/messages"
        );
    }

    #[test]
    fn test_prefill_json_message() {
        // Create a sample input message
        let input_messages = vec![AnthropicMessage {
            role: AnthropicRole::User,
            content: vec![AnthropicMessageContent::Text {
                text: "Generate some JSON",
            }],
        }];

        // Call the function
        let result = prefill_json_message(input_messages);

        // Assert that the result has one more message than the input
        assert_eq!(result.len(), 2);

        // Check the original message is unchanged
        assert_eq!(result[0].role, AnthropicRole::User);
        assert_eq!(
            result[0].content,
            vec![AnthropicMessageContent::Text {
                text: "Generate some JSON",
            }]
        );

        // Check the new message is correct
        assert_eq!(result[1].role, AnthropicRole::Assistant);
        assert_eq!(
            result[1].content,
            vec![AnthropicMessageContent::Text {
                text: "Here is the JSON requested:\n{",
            }]
        );
    }

    #[test]
    fn test_prefill_json_response() {
        // Test case 1: Single text block
        let input = vec![ContentBlock::Text(Text {
            text: "  \"key\": \"value\"}".to_string(),
        })];
        let result = prefill_json_response(input).unwrap();
        assert_eq!(result.len(), 1);
        assert_eq!(
            result[0],
            ContentBlock::Text(Text {
                text: "{\"key\": \"value\"}".to_string(),
            })
        );

        // Test case 2: Multiple blocks
        let input = vec![
            ContentBlock::Text(Text {
                text: "Block 1".to_string(),
            }),
            ContentBlock::Text(Text {
                text: "Block 2".to_string(),
            }),
        ];
        let result = prefill_json_response(input.clone()).unwrap();
        assert_eq!(result, input);

        // Test case 3: Empty input
        let input = vec![];
        let result = prefill_json_response(input.clone()).unwrap();
        assert_eq!(result, input);

        // Test case 4: Non-text block
        let input = vec![ContentBlock::ToolCall(ToolCall {
            id: "1".to_string(),
            name: "test_tool".to_string(),
            arguments: "{}".to_string(),
        })];
        let result = prefill_json_response(input.clone()).unwrap();
        assert_eq!(result, input);
    }

    #[test]
    fn test_prefill_json_chunk_response() {
        // Test case 1: Empty content
        let inference_id = Uuid::now_v7();
        let chunk = ProviderInferenceResponseChunk {
            inference_id,
            content: vec![],
            created: 0,
            usage: None,
            raw_response: "".to_string(),
            latency: Duration::from_millis(0),
        };
        let result = prefill_json_chunk_response(chunk);
        assert_eq!(
            result.content,
            vec![ContentBlockChunk::Text(TextChunk {
                text: "{".to_string(),
                id: inference_id.to_string(),
            })]
        );
        // Test case 2: Single text block
        let inference_id = Uuid::now_v7();
        let chunk = ProviderInferenceResponseChunk {
            inference_id,
            created: 0,
            usage: None,
            raw_response: "".to_string(),
            latency: Duration::from_millis(0),
            content: vec![ContentBlockChunk::Text(TextChunk {
                text: "\"key\": \"value ".to_string(),
                id: inference_id.to_string(),
            })],
        };
        let result = prefill_json_chunk_response(chunk);
        assert_eq!(
            result.content,
            vec![ContentBlockChunk::Text(TextChunk {
                text: "{\"key\": \"value ".to_string(),
                id: inference_id.to_string(),
            })]
        );

        // Test case 3: Multiple blocks (should remain unchanged)
        let chunk = ProviderInferenceResponseChunk {
            inference_id: Uuid::now_v7(),
            created: 0,
            usage: None,
            raw_response: "".to_string(),
            latency: Duration::from_millis(0),
            content: vec![
                ContentBlockChunk::Text(TextChunk {
                    text: "Block 1".to_string(),
                    id: "test_id".to_string(),
                }),
                ContentBlockChunk::Text(TextChunk {
                    text: "Block 2".to_string(),
                    id: "test_id".to_string(),
                }),
            ],
        };
        let result = prefill_json_chunk_response(chunk.clone());
        assert_eq!(result, chunk);

        // Test case 4: Non-text block (should remain unchanged)
        let chunk = ProviderInferenceResponseChunk {
            inference_id: Uuid::now_v7(),
            created: 0,
            usage: None,
            raw_response: "".to_string(),
            latency: Duration::from_millis(0),
            content: vec![ContentBlockChunk::ToolCall(ToolCallChunk {
                id: "1".to_string(),
                raw_name: "test_tool".to_string(),
                raw_arguments: "{}".to_string(),
            })],
        };
        let result = prefill_json_chunk_response(chunk.clone());
        assert_eq!(result, chunk);
    }
}<|MERGE_RESOLUTION|>--- conflicted
+++ resolved
@@ -16,13 +16,8 @@
 use crate::inference::types::batch::BatchRequestRow;
 use crate::inference::types::batch::PollBatchInferenceResponse;
 use crate::inference::types::{
-<<<<<<< HEAD
     batch::StartBatchProviderInferenceResponse, ContentBlock, ContentBlockChunk, FunctionType,
     Latency, ModelInferenceRequestJsonMode, Role, Text,
-=======
-    batch::BatchProviderInferenceResponse, ContentBlock, ContentBlockChunk, FunctionType, Latency,
-    ModelInferenceRequestJsonMode, Role, Text,
->>>>>>> 0b967f4c
 };
 use crate::inference::types::{
     ModelInferenceRequest, ProviderInferenceResponse, ProviderInferenceResponseChunk,
@@ -194,7 +189,6 @@
         _requests: &'a [ModelInferenceRequest<'a>],
         _client: &'a reqwest::Client,
         _dynamic_api_keys: &'a InferenceCredentials,
-<<<<<<< HEAD
     ) -> Result<StartBatchProviderInferenceResponse, Error> {
         Err(ErrorDetails::UnsupportedModelProviderForBatchInference {
             provider_type: "Anthropic".to_string(),
@@ -208,9 +202,6 @@
         _http_client: &'a reqwest::Client,
         _dynamic_api_keys: &'a InferenceCredentials,
     ) -> Result<PollBatchInferenceResponse, Error> {
-=======
-    ) -> Result<BatchProviderInferenceResponse, Error> {
->>>>>>> 0b967f4c
         Err(ErrorDetails::UnsupportedModelProviderForBatchInference {
             provider_type: "Anthropic".to_string(),
         }
